--- conflicted
+++ resolved
@@ -99,11 +99,7 @@
    "name": "python",
    "nbconvert_exporter": "python",
    "pygments_lexer": "ipython3",
-<<<<<<< HEAD
    "version": "3.6.8"
-=======
-   "version": "3.5.2"
->>>>>>> 5ef88136
   }
  },
  "nbformat": 4,
