{
 "cells": [
  {
   "cell_type": "markdown",
   "metadata": {},
   "source": [
    "# Basic (Gaussian likelihood) GP regression model\n",
    "\n",
    "\n",
    "This notebook shows the different steps for creating and using a standard GP regression model, including:\n",
    "  - reading and formatting data\n",
    "  - choosing a kernel function\n",
    "  - choosing a mean function (optional)\n",
    "  - creating the model\n",
    "  - viewing, getting, and setting model parameters\n",
    "  - optimizing the model parameters\n",
    "  - making predictions\n",
    "  \n",
    "We focus here on the implementation of the models in GPflow; for more intuition on these models, see [A Practical Guide to Gaussian Processes](https://drafts.distill.pub/gp/).\n",
    " "
   ]
  },
  {
   "cell_type": "code",
   "execution_count": 1,
   "metadata": {
    "ExecuteTime": {
     "end_time": "2018-06-19T08:59:50.141046Z",
     "start_time": "2018-06-19T08:59:49.132677Z"
    }
   },
   "outputs": [],
   "source": [
    "import gpflow\n",
    "import numpy as np\n",
    "import matplotlib\n",
    "from gpflow.utilities import print_summary\n",
    "\n",
    "# The lines below are specific to the notebook format\n",
    "%matplotlib inline\n",
    "matplotlib.rcParams['figure.figsize'] = (12, 6)\n",
    "plt = matplotlib.pyplot"
   ]
  },
  {
   "cell_type": "markdown",
   "metadata": {},
   "source": [
    "`X` and `Y` denote the input and output values. **NOTE:** `X` and `Y` must be two-dimensional NumPy arrays, $N \\times 1$ or $N \\times D$, where $D$ is the number of input dimensions/features, with the same number of rows as $N$ (one for each data point):"
   ]
  },
  {
   "cell_type": "code",
   "execution_count": 2,
   "metadata": {},
   "outputs": [
    {
     "data": {
      "image/png": "iVBORw0KGgoAAAANSUhEUgAAAXcAAAD8CAYAAACMwORRAAAABHNCSVQICAgIfAhkiAAAAAlwSFlzAAALEgAACxIB0t1+/AAAADl0RVh0U29mdHdhcmUAbWF0cGxvdGxpYiB2ZXJzaW9uIDMuMC4yLCBodHRwOi8vbWF0cGxvdGxpYi5vcmcvOIA7rQAAENpJREFUeJzt3XGMm/V9x/HPp5e0dIK1E/EpCAK3qUSae2ugWAzUP8aVVWJVBX8UT0xqVyZWJHa3tSqaNHUSW9lf1TQmrecbi8ZUWnUdmFYo60BVtHqiTCWdkybUcZYpY3TAyNkNJRS1Zc3tuz/su17uLvi5xOfH/vn9kiyex/7F/vLT5ZPnfs/3eeyIEAAgLW/JuwAAQP8R7gCQIMIdABJEuANAggh3AEgQ4Q4ACSLcASBBhDsAJIhwB4AEbcvrg3fs2BFTU1N5fTwAjKSDBw9+PyIKvcblFu5TU1Oq1+t5fTwAjCTb38syjmUZAEgQ4Q4ACSLcASBBhDsAJCiJcK9UKmq1Wiv7rVZLlUolx4qGF3MFjIfcumX6pVKpaG5uTgsLC6rVapKkmZkZNZtNSdLs7Gye5Q0V5goYH87rm5hKpVL0oxWy1WqtBFSh0Gn9bLfbKhaLqtVqmpycvODPSAVzBYw+2wcjotRz3KiHu9QJrenpabXbbUlSoVBQo9EgrDbAXAGjLWu4J7HmDgA428iH+/JSQ7vdVqFQUKFQULvd1szMzFknDsFcAeNk5MO9Wq2q2WyqWCyq0Wio0WioWCyq2WyqWq3mXd5QYa6A8TEy3TKVSkXlcnllbbjVaqlara50eKx+rVarnfUaOpgrYIxERC6P6667LrKan58PSVEsFmNxcTEWFxejWCyGpJifn8/8PgDSND8/H4uLiyv7i4uLyWaDpHpkyNiROHIvl8taWFhQs9nU9PS0pJ+18JXL5ZyrA5Anrt/Y2Mi0QtLCB2Aj43b9Bq2QAMbC5OSkarXaSvfXcjdYisG+GSMR7rTwAcDmjES408IH4Fw4+NvYSIT77Oys5ufnV37NWv41bH5+fuVkCXc7BMYTB3/nkKWlZisem2mF7IVWSWC80Qq5/jEy3TJvZtzOlgMYX2PVLcPZcgA4WxLhDgA4WxLhztlyYLBoYBh+SYQ7Z8uBwVm+3H/54Gn54Gpubo6AHyJJnFCVet81EkB/0MCQr7H6mj0Ag8W9nvIzVt0yAICzEe4ANoUGhtFAuAPYFBoYRsNIfFkHgOHB1zWOBk6oAsAI4YQqAIwxwh0AEkS4A0CCeoa77Ytsf9v2EdtHbX9mgzF32m7bPtx9/O7WlJs27tcBoF+ydMu8Ien9EfG67e2Snrb9ZEQ8s2bcIxEx1/8Sx8Py/ToWFhZUq9UkaeUSb0l0IQDYlJ7h3v3mj9e7u9u7j3xabBJWLpe1sLCgZrOp6elpST+7X0e5XM65OgCjJtOau+0J24cltSTtj4gDGwz7sO1nbT9me9c53udu23Xb9eV7UqCDLxwB0E+Zwj0iliLiGklXSLre9vSaIf8oaSoi3iNpv6SHz/E+eyOiFBGl5bvJAQD6b1PdMhHxqqSapFvWPH8qIt7o7v6tpOv6U9744H4dAPopS7dMwfY7u9tvl/QBSf++Zsxlq3ZvlXSsn0WOA+7XAaCfsnTLXCbpYdsT6vxj8GhEfM32/ZLqEbFP0h/YvlXSGUmvSLpzqwpOFffrANBP3FsGAEYI95YBgDFGuA8QV6ACGBTu5z4gXIEKYJAI9wHhClQAg8SyzIBwBSqAQSLcASBBhPuAcAUqgEEi3AeEK1ABDBInVAeEK1ABDBJXqALACOEKVQAYY4Q7ACSIcAeABBHuAJAgwh0AEkS4A0CCCHcASBDhDgAJItwBIEGEOwAkiHAHgAQR7gCQIMIdABJEuANAggh3AEgQ4Q4ACSLcASBBhDsAJIhwB4AEEe4AkCDCHcDYqVQqarVaK/utVkuVSiXHivqvZ7jbvsj2t20fsX3U9mc2GPM224/YPmH7gO2prSgWAC5UpVLR3NycZmZm1Gq11Gq1NDMzo7m5uaQCPsuR+xuS3h8ReyRdI+kW2zesGXOXpB9ExLsk/aWkz/a3TADoj3K5rGKxqGazqenpaU1PT6vZbKpYLKpcLuddXt/0DPfoeL27u737iDXDbpP0cHf7MUk323bfqgSAPpmcnFStVlOhUFC73Va73VahUFCtVtPk5GTe5fVNpjV32xO2D0tqSdofEQfWDLlc0guSFBFnJJ2WdGk/CwUAZJcp3CNiKSKukXSFpOttT5/Ph9m+23bddr3dbp/PWwDABVleY18+Yl8+gl9eg0/FprplIuJVSTVJt6x56SVJuyTJ9jZJ75B0aoM/vzciShFRKhQK51cxAFyAarW6ssbeaDTUaDRW1uCr1Wre5fXNtl4DbBck/TQiXrX9dkkf0PoTpvskfUzStyTdLukbEbF2XR4Acjc7Oyupc2J1eY29VqupWq2uvJYC98pg2+9R52TphDpH+o9GxP2275dUj4h9ti+S9EVJ10p6RdIdEfHcm71vqVSKer3ej/8HABgbtg9GRKnXuJ5H7hHxrDqhvfb5+1Zt/0RSOj1EADDiuEIVABJEuANAggh3AEgQ4Q4ACSLcASBBhDsAJIhwB4AEEe4AkCDCHQASRLgDQIIIdwBIEOEOAAki3AEgQYQ7ACSIcAeABBHuAJAgwh0AEkS4A0CCCHcASBDhDgAJItwBIEGEOwAkiHAHgAQR7gCQIMIdABJEuANAggh3AEgQ4Q4ACSLcASBBhDsAJIhwB4AEEe4AkKCe4W57l+2a7abto7Y/scGYm2yftn24+7hva8oFAGSxLcOYM5LujYhDti+RdND2/ohorhn3zYj4UP9LBABsVs8j94h4OSIOdbd/KOmYpMu3ujAAwPnb1Jq77SlJ10o6sMHLN9o+YvtJ2+8+x5+/23bddr3dbm+6WABANpnD3fbFkr4i6ZMR8dqalw9Juioi9kj6nKTHN3qPiNgbEaWIKBUKhfOtGQDQQ6Zwt71dnWD/UkR8de3rEfFaRLze3X5C0nbbO/paKQAgsyzdMpb0kKRjEfHAOcbs7I6T7eu773uqn4UCALLL0i3zPkkflfRd24e7z31a0pWSFBEPSrpd0j22z0j6saQ7IiK2oF4AQAY9wz0inpbkHmPmJc33qygAwIXhClUASBDhDgAJItwBIEGEOwAkiHAHgAQR7gCQIMIdABJEuANAggh3AEgQ4Q4ACSLcASBBhDsAJIhwB4AEEe4AkCDCHQASRLgDQIIIdwBIEOEOAAki3AEgQYQ7ACSIcAeABBHuAJAgwh0AEkS4A0CCCHcASBDhDgAJItwBIEGEOwAkiHAHgAQR7gCQIMIdABLUM9xt77Jds920fdT2JzYYY9t/ZfuE7Wdtv3drygUAZLEtw5gzku6NiEO2L5F00Pb+iGiuGvMbkq7uPn5V0l93/wsAyEHPI/eIeDkiDnW3fyjpmKTL1wy7TdIXouMZSe+0fVnfqwUAZLKpNXfbU5KulXRgzUuXS3ph1f6LWv8PAABgQDKHu+2LJX1F0icj4rXz+TDbd9uu26632+3zeQsAQAaZwt32dnWC/UsR8dUNhrwkadeq/Su6z50lIvZGRCkiSoVC4XzqBQBkkKVbxpIeknQsIh44x7B9kn672zVzg6TTEfFyH+sEAGxClm6Z90n6qKTv2j7cfe7Tkq6UpIh4UNITkj4o6YSkH0n6nf6XCgDIqme4R8TTktxjTEia7VdRAIALwxWqAJAgwh0AEkS4A0CCCHcASBDhDgAJItwBIEGEOwAkiHAHgAQR7gCQIMIdABJEuANAggh3AEgQ4Q4ACSLcASBBhDsAJIhwB4AEEe4AkCDCHQASRLgDQIIIdwBIEOEOAAki3AEgQYQ7ACSIcAeABBHuAJAgwh0AEkS4A0CCCHcA6INKpaJWq7Wy32q1VKlUcqtnW26fDACJqFQqmpub08LCgmq1miRpZmZGzWZTkjQ7OzvwmhwRA/9QSSqVSlGv13P5bADop1arpT179ujkyZMqFAqSpHa7rZ07d+rIkSOanJzs22fZPhgRpV7jWJYBgAtUrVZ18uRJTUxMqN1uq91ua2JiQidPnlS1Ws2lpp7hbvvvbLdsN87x+k22T9s+3H3c1/8yAWB4lctl7d69W0tLSyvPLS0taffu3SqXy7nUlGXN/fOS5iV94U3GfDMiPtSXigBgBNnO9Nyg9Dxyj4inJL0ygFoAYCRVq1UdP35cExMTK89NTEzo+PHjw7ssk9GNto/YftL2u/v0ngAwEsrlsnbu3KmlpSUVCgUVCgUtLS1p586duS3L9CPcD0m6KiL2SPqcpMfPNdD23bbrtuvtdrsPHw0A+Vs+oVosFtVoNNRoNFQsFnM9oZqpFdL2lKSvRcR0hrHPSypFxPffbBytkABSUqlUVC6XV9oeW62WqtVq33vcB9YKaXunu2cNbF/ffc9TF/q+ADBKZmdnz+pnn5ycPCvYB30Fa89uGdtflnSTpB22X5T0J5K2S1JEPCjpdkn32D4j6ceS7oi8rowCgCGUxxWsXKEKAFus1WqthPnqK1iLxaJqtdqmrmDlClUAGBKTk5Oq1WoqFAorV7AWCoVNB/tmEO4AkCDCHQC22PKyzPIR+/IR/MzMzFknWfuJcAeALVatVtVsNtf1wTebzS3rg+d+7gCwxZa7YVb3wddqtS3pg19GtwwAjBC6ZQBgjBHuAJAgwh0AEkS4A0CCCHcASFBu3TK225K+t8k/tkPSm95KeAwxJ+sxJ+sxJ+uN6pxcFRGFXoNyC/fzYbuepQVonDAn6zEn6zEn66U+JyzLAECCCHcASNCohfvevAsYQszJeszJeszJeknPyUituQMAshm1I3cAQAZDGe62b7F93PYJ23+0wetvs/1I9/UDtqcGX+VgZZiTT9lu2n7W9j/bviqPOgep15ysGvdh22E72c6IZVnmxPZvdn9Wjtr++0HXOGgZ/u5cabtm+zvdvz8fzKPOvouIoXpImpD0n5J+SdJbJR2RVFwz5vckPdjdvkPSI3nXPQRzMiPp57rb9zAnK+MukfSUpGcklfKuO+85kXS1pO9I+oXu/mTedQ/BnOyVdE93uyjp+bzr7sdjGI/cr5d0IiKei4j/lfQPkm5bM+Y2SQ93tx+TdLNtD7DGQes5JxFRi4gfdXefkXTFgGsctCw/J5L0Z5I+K+kngywuJ1nm5OOSKhHxA0mKiK35GqDhkWVOQtLPd7ffIel/BljflhnGcL9c0gur9l/sPrfhmIg4I+m0pEsHUl0+sszJandJenJLK8pfzzmx/V5JuyLinwZZWI6y/JzslrTb9r/afsb2LQOrLh9Z5uRPJX3E9ouSnpD0+4MpbWvxTUyJsf0RSSVJv5Z3LXmy/RZJD0i6M+dShs02dZZmblLnt7unbP9KRLyaa1X5+i1Jn4+Iv7B9o6Qv2p6OiP/Lu7ALMYxH7i9J2rVq/4rucxuOsb1NnV+lTg2kunxkmRPZ/nVJfyzp1oh4Y0C15aXXnFwiaVrSv9h+XtINkvYlflI1y8/Ji5L2RcRPI+K/JP2HOmGfqixzcpekRyUpIr4l6SJ17jsz0oYx3P9N0tW2f9H2W9U5YbpvzZh9kj7W3b5d0jeiezYkUT3nxPa1kv5GnWBPfR1V6jEnEXE6InZExFRETKlzHuLWiEj5ux2z/N15XJ2jdtneoc4yzXODLHLAsszJf0u6WZJs/7I64d4eaJVbYOjCvbuGPifp65KOSXo0Io7avt/2rd1hD0m61PYJSZ+SdM42uBRknJM/l3SxpKrtw7bX/gAnJeOcjJWMc/J1SadsNyXVJP1hRCT7W2/GOblX0sdtH5H0ZUl3pnCwyBWqAJCgoTtyBwBcOMIdABJEuANAggh3AEgQ4Q4ACSLcASBBhDsAJIhwB4AE/T/lsCglVk+/jQAAAABJRU5ErkJggg==\n",
      "text/plain": [
       "<Figure size 432x288 with 1 Axes>"
      ]
     },
     "metadata": {
      "needs_background": "light"
     },
     "output_type": "display_data"
    }
   ],
   "source": [
    "data = np.genfromtxt('data/regression_1D.csv', delimiter=',')\n",
    "X = data[:, 0].reshape(-1, 1)\n",
    "Y = data[:, 1].reshape(-1, 1)\n",
    "\n",
    "plt.plot(X, Y, 'kx', mew=2);"
   ]
  },
  {
   "cell_type": "markdown",
   "metadata": {},
   "source": [
    "We will consider the following probabilistic model:\n",
    "$$ Y_i = f(X_i) + \\varepsilon_i , $$\n",
    "where $f \\sim \\mathcal{GP}(\\mu(\\cdot), k(\\cdot, \\cdot'))$, and $\\varepsilon \\sim \\mathcal{N}(0, \\tau^2 I)$."
   ]
  },
  {
   "cell_type": "markdown",
   "metadata": {},
   "source": [
    "## Choose a kernel \n",
    "Several kernels (covariance functions) are implemented in GPflow. You can easily combine them to create new ones (see [Manipulating kernels](../advanced/kernels.ipynb)). You can also implement new covariance functions, as shown in the [Kernel design](../tailor/kernel_design.ipynb) notebook. Here, we will use a simple one:"
   ]
  },
  {
   "cell_type": "code",
   "execution_count": 3,
   "metadata": {},
   "outputs": [],
   "source": [
    "k = gpflow.kernels.Matern52()"
   ]
  },
  {
   "cell_type": "markdown",
   "metadata": {},
   "source": [
    "For more advanced kernels see the [advanced kernel notebook](../advanced/kernels.ipynb) (including kernels defined on subspaces). A summary of the kernel can be obtained by "
   ]
  },
  {
   "cell_type": "code",
   "execution_count": 4,
   "metadata": {},
   "outputs": [
    {
     "name": "stdout",
     "output_type": "stream",
     "text": [
      "name                  class      transform    trainable    shape    dtype      value\n",
      "--------------------  ---------  -----------  -----------  -------  -------  -------\n",
      "Matern52.variance     Parameter  Softplus     True         ()       float64        1\n",
      "Matern52.lengthscale  Parameter  Softplus     True         ()       float64        1\n"
     ]
    }
   ],
   "source": [
    "print_summary(k)"
   ]
  },
  {
   "cell_type": "markdown",
   "metadata": {},
   "source": [
    "The Matern 5/2 kernel has two parameters: `lengthscale`, which encodes the \"wiggliness\" of the GP, and `variance`, which tunes the amplitude. They are both set to 1.0 as the default value. For more details on the meaning of the other columns, see [Manipulating kernels](../advanced/kernels.ipynb)."
   ]
  },
  {
   "cell_type": "markdown",
   "metadata": {},
   "source": [
    "## Choose a mean function (optional)\n",
    "It is common to choose $\\mu = 0$, which is the GPflow default. \n",
    "\n",
    "However, if there is a clear pattern (such as a mean value of `Y` that is far away from 0, or a linear trend in the data), mean functions can  be beneficial. Some simple ones are provided in the `gpflow.mean_functions` module.\n",
    "\n",
    "Here's how to define a linear mean function:\n",
    "\n",
    "`meanf = gpflow.mean_functions.Linear()`"
   ]
  },
  {
   "cell_type": "markdown",
   "metadata": {},
   "source": [
    "## Construct a model\n",
    "A GPflow model is created by instantiating one of the GPflow model classes, in this case GPR. We'll make a kernel `k` and instantiate a GPR object using the generated data and the kernel. We'll also set the variance of the likelihood to a sensible initial guess. "
   ]
  },
  {
   "cell_type": "code",
   "execution_count": 5,
   "metadata": {
    "ExecuteTime": {
     "end_time": "2018-06-19T08:59:50.402776Z",
     "start_time": "2018-06-19T08:59:50.292900Z"
    }
   },
   "outputs": [],
   "source": [
    "m = gpflow.models.GPR(kernel=k, mean_function=None)"
   ]
  },
  {
   "cell_type": "markdown",
   "metadata": {},
   "source": [
    "A summary of the model can be obtained by"
   ]
  },
  {
   "cell_type": "code",
   "execution_count": 6,
   "metadata": {},
   "outputs": [
    {
     "name": "stdout",
     "output_type": "stream",
     "text": [
      "name                     class      transform    trainable    shape    dtype      value\n",
      "-----------------------  ---------  -----------  -----------  -------  -------  -------\n",
      "GPR.kernel.variance      Parameter  Softplus     True         ()       float64        1\n",
      "GPR.kernel.lengthscale   Parameter  Softplus     True         ()       float64        1\n",
      "GPR.likelihood.variance  Parameter  Softplus     True         ()       float64        1\n"
     ]
    }
   ],
   "source": [
    "print_summary(m)"
   ]
  },
  {
   "cell_type": "markdown",
   "metadata": {},
   "source": [
    "The first two lines correspond to the kernel parameters, and the third one gives the likelihood parameter (the noise variance $\\tau^2$ in our model).\n",
    "\n",
    "You can access those values and manually set them to sensible initial guesses. For example:\n"
   ]
  },
  {
   "cell_type": "code",
   "execution_count": 7,
   "metadata": {},
   "outputs": [],
   "source": [
    "m.likelihood.variance.assign(0.01)\n",
    "m.kernel.lengthscale.assign(0.3)"
   ]
  },
  {
   "cell_type": "markdown",
   "metadata": {},
   "source": [
    "## Optimize the model parameters\n",
    "\n",
    "To obtain meaningful predictions, you need to tune the model parameters (that is, the parameters of the kernel, the likelihood, and the mean function if applicable) to the data at hand. \n",
    "\n",
    "There are several optimizers available in GPflow. Here we use the `Scipy` optimizer, which by default implements the L-BFGS-B algorithm. (You can select other algorithms by using the `method=` keyword argument to its `minimize` method; see [the SciPy documentation](https://docs.scipy.org/doc/scipy/reference/generated/scipy.optimize.minimize.html) for details of available options.)"
   ]
  },
  {
   "cell_type": "code",
   "execution_count": 8,
   "metadata": {},
   "outputs": [],
   "source": [
    "opt = gpflow.optimizers.Scipy()"
   ]
  },
  {
   "cell_type": "markdown",
   "metadata": {},
   "source": [
    "In order to minimize the negative log marginal likelihood, we create a closure to be passed to the optimizer. We also need to specify the variables to train with `m.trainable_variables`, and the number of iterations."
   ]
  },
  {
   "cell_type": "code",
   "execution_count": 9,
   "metadata": {},
   "outputs": [
    {
     "name": "stdout",
     "output_type": "stream",
     "text": [
      "name                     class      transform    trainable    shape    dtype         value\n",
      "-----------------------  ---------  -----------  -----------  -------  -------  ----------\n",
      "GPR.kernel.variance      Parameter  Softplus     True         ()       float64  7.96571\n",
      "GPR.kernel.lengthscale   Parameter  Softplus     True         ()       float64  0.212416\n",
      "GPR.likelihood.variance  Parameter  Softplus     True         ()       float64  0.00575949\n"
     ]
    }
   ],
   "source": [
    "def objective_closure():\n",
<<<<<<< HEAD
    "    return m.objective((X, Y))\n",
=======
    "    return - m.log_marginal_likelihood()\n",
>>>>>>> 426f6d2b
    "\n",
    "opt_logs = opt.minimize(objective_closure,\n",
    "                        m.trainable_variables,\n",
    "                        options=dict(maxiter=100))\n",
    "print_summary(m)"
   ]
  },
  {
   "cell_type": "markdown",
   "metadata": {},
   "source": [
    "Notice how the value column has changed.\n",
    "\n",
    "The local optimum found by Maximum Likelihood might not be the one you want (for example, it might be overfitting or oversmooth). This depends on the initial values of the hyperparameters, and is specific to each dataset. As an alternative to Maximum Likelihood, [Markov Chain Monte Carlo (MCMC)](../advanced/mcmc.ipynb) is also available.\n",
    "\n",
    "## Make predictions\n",
    "\n",
    "To make predictions, GPflow models produce a _posterior_ object that can compute at new points `Xnew`. You might be interested in predicting two different quantities: the latent function values `f(Xnew)` (the denoised signal), or the values of new observations `y(Xnew)` (signal + noise). Because we are dealing with Gaussian probabilistic models in this notebook, the predictions typically produce a mean and variance as output. Alternatively, you can obtain samples of `f(Xnew)` or the log density of the new data points `(Xnew, Ynew)`.\n",
    "\n",
    "GPflow posteriors (`p`) have several prediction methods:"
   ]
  },
  {
   "cell_type": "markdown",
   "metadata": {},
   "source": [
    " - `p.predict_f` returns the mean and marginal variance of $f$ at the points `Xnew`. \n",
    "\n",
    " - `p.predict_f` with argument `full_cov=True` returns the mean and the full covariance matrix of $f$ at the points `Xnew`.\n",
    "\n",
    " - `p.predict_f_samples` returns samples of the latent function.\n",
    "\n",
    " - `p.predict_y` returns the mean and variance of a new data point (that is, it includes the noise variance).\n",
    "\n",
    " - `p.predict_log_density` returns the log density of the observations `Ynew` at `Xnew`.\n",
    " \n",
    "We use `predict_f` and `predict_f_samples` to plot 95% confidence intervals and samples from the posterior distribution."
   ]
  },
  {
   "cell_type": "code",
   "execution_count": 11,
   "metadata": {
    "ExecuteTime": {
     "end_time": "2018-06-19T08:59:50.640000Z",
     "start_time": "2018-06-19T08:59:50.404378Z"
    }
   },
   "outputs": [
    {
     "data": {
      "image/png": "iVBORw0KGgoAAAANSUhEUgAAAssAAAFpCAYAAABqNGWjAAAABHNCSVQICAgIfAhkiAAAAAlwSFlzAAALEgAACxIB0t1+/AAAADl0RVh0U29mdHdhcmUAbWF0cGxvdGxpYiB2ZXJzaW9uIDMuMC4yLCBodHRwOi8vbWF0cGxvdGxpYi5vcmcvOIA7rQAAIABJREFUeJzs3XlwZVl9J/jvudvbn5anNfel1qydKmovm824MAbsJgq3YaAAY89E2DOe7p6J6e6YmOmIngk7Oty2pwdw46WnwY3BLMaAsQ2mKENhilqytqzKysqszFRman+S3v7ufs/8ce57kjIlpZR6mdq+nwiFdr2rp6d3v/ec3/kdIaUEERERERFdStvoAyAiIiIi2qwYlomIiIiIlsGwTERERES0DIZlIiIiIqJlMCwTERERES2DYZmIiIiIaBkMy0REREREy2BYJiIiIiJaBsMyEREREdEyGJaJiIiIiJZhbPQBLNTX1ycPHDiw0YdBRERERNvc0aNHZ6SU/Zf7uk0Vlg8cOIDnn39+ow+DiIiIiLY5IcS51XwdyzCIiIiIiJbBsExEREREtAyGZSIiIiKiZTAsExEREREtg2GZiIiIiGgZDMtERERERMtgWCYiIiIiWgbDMhERERHRMhiWiYiIiIiWwbBMRERERLQMhmUiIiIiomUwLBMRERERLcPY6AMgIiIiIlpKEEZwggi2F8IPIgix+PNCAEIImLqGpKkhYejQNbH0D7tCDMtEREREtOHCSKLuBLD9AOWmj6rto+mH7c9rmA/BcsH3SSmx4FNImzryKRO5pIFMwkA2YcDQr7yYgmGZiIiIiDZM0wtQrLq4UGoijFQMtgwdCUNDwVp7VPXDCKWmj+mqiwgSQgCFTAJDXUnkkyYsY23BmWGZiIiIiK6pMJIoNz2MlpooNXzomlj3CHCLqWswdQ1IqPcjqUasX61XAAA9aRND+SRwSVHH0hiWiYiIiOia8MMIE2Ub5+ea8EOJtKWjkE1c1dvUhEAmoUoypJSw/RCvTVQhzERqNd/PsExEREREV91cw8OJySq8IEJX0uzIKPJaCSGQtgxoQmBRofMKGJaJiIiI6KpxgxBnig2Ml23kkyZyGXOjD2lNGJaJiIiIqOOklCjWXLwxVQMA9GcTEKsrE95UGJaJiIiIqKNsL8TJqRrmGh66UqZacLdFMSwTERERUcdUmj5eGS1D1wT6rvLivWuBYZmIiIiIOqJYc/DaeBXZhIGEoW/04XQEwzIRERERrdtoqYk3JmvoSVtbuuziYgzLRERERHTFpJQ4O9PAyEwDhUwCurb1FvGthGGZiIiIiK5IGEmcnKphomKjkE3E/Yu3F4ZlIiIiIlozP4xwfLyKUtNDX2ZrtoVbDYZlIiIiIlqTMJI4Pl5FxfZRyGz9jhcr2T7V10RERER01UkpcWq6hlLTQ0/a2ujDueoYlomIiIho1c7PNjFedtC7A4IywLBMRERERKs0VXHwZrGOQsbatjXKF2NYJiIiIqLLqjR9HJ+oojdtbcuuF8thWCYiIiKiFTXcAK+MlpFLGjC20YYjq7GzflsiIiIiWhM3CHFsrALL0LbNFtZrwbBMREREREsK4l7KYSSRtnZmx2GGZSIiIiJa0shsExXbRz5pbvShbBiGZSIiIiK6RKnh4fxcY0f0Ul7JusOyEGKvEOJJIcRxIcRrQojfjj/eK4T4ByHEqfh1z/oPl4iIiIiuNi+IcHyiinzS3FGdL5bSiZHlAMC/klIeAXA/gN8UQhwB8K8BPCGlvB7AE/H7RERERLSJSSnx5nQNUSR35IK+i607LEspJ6SUL8Rv1wC8DmA3gA8A+Hz8ZZ8H8EvrvS0iIiIiurqKNReTFQddqZ1bp7xQR2uWhRAHANwF4BkAg1LKifhTkwAGO3lbRERERNRZjh/ixGQV3emds0Pf5XQsLAshsgC+DuB/llJWF35OSikByGW+7zeEEM8LIZ4vFoudOhwiIiIiWoMoknhjsgZdaDB32MYjK+nIPSGEMKGC8hellH8Vf3hKCDEcf34YwPRS3yul/GMp5T1Synv6+/s7cThEREREtEbjFRuzDRd5ll8s0oluGALAnwF4XUr5+ws+9S0Aj8dvPw7gm+u9LSIiIiLqvLob4NRUHb3pxEYfyqbTia1YHgLwUQDHhBAvxR/7twB+F8BXhBC/BuAcgA914LaIiIiIqIPCSOLEeBUpU4eusU75YusOy1LKHwNY7p5953p/PhERERFdPZMVB3UvQCHDUeWlsHqbiIiIaIdygxCnizV07eDtrC+HYZmIiIhohzo324AQAga7XyyL9wwRERHRDlR1fIyVHI4qXwbDMhEREdEOI6XEqakaUqbOzUcug2GZiIiIaIcp1lxU7ACZRCcao21vDMtEREREO4gfRjg5XUM3Nx9ZFYZlIiIioh1ktNREGEluab1KvJeIiIiIdoimF2BkpomupLXRh7JlMCwTERER7RCni3UkDI079a0BwzIRERHRDjDX8FCsucixVdyaMCwTERERbXNRpFrF5RIMymvFsExERES0zc3UXdh+iKSpb/ShbDkMy0RERETbWBRJnCk2kGVP5SvCsExERES0jc3UXThBiITBUeUrwbBMREREtE2FkcTpYp21yuvAsExERES0TRWrDhw/gmUw8l0p3nNERERE21AYSZyZbaCL21qvC8MyERER0TY0XXXgBRG3tV4n3ntERERE20wQRjgz00CeG5CsG8MyERER0TYzXXU5qtwhvAeJiIiItpEgjHBmts5a5Q5hWCYiIiLaRiarDoJQclS5Q3gvEhEREW0TfhhhhLXKHcWwTERERLRNTFUdBBFHlTuJ9yQRERHRNhBGkqPKVwHDMhEREdE2MFt3Oap8FfDeJCIiItripJQ4O9NANmFs9KFsOwzLRERERFtcqemj6YVIGPpGH8q2w7BMREREtMWNzDaQthiUrwaO1RMRERFtYVXHR6XpoS+b3OhDWVHV9nFsrILRUhNBJJf8GrHM9yZMHUP5JHZ1JzHclULSvHYXBgzLRERERFvYhbnmpiy/cPwQx8erODFZRRBJ5JIGbtvdjXsP9q55EaLjh5ioOBgv2zh6rgwnCNufS5s6DvRlcLAvg5601elfg2GZiIiIaKtqegGmqy4Kmc6HxCsRRhI/fnMGIzMNpCwdR4bzeOyevevu0JE0dRyMA/HF6m6AkZkGfnxqBhXbBwBoAtjVncINgzkMdyUhxHJj1pfHsExERES0RY2XbZi6WFcY7IQwknjqVBGni3U8dF0ffvaG/mt229mEgVt3d+HW3V2LjmesbOP1iSqeODENAMglDRwZzuPQEoF7JQzLRERERFuQG4QYLdlXpfRgtcJI4kenijhTbOCR6/vwthsHNuxYFtI1gX29aezrTbc/VrF9vD5RxfMjc3CDaNU/i2GZiIiIaAuaqjgQALQNGFWWUuKHJ4s4M9PAI9f14e2bJCSvpCtl4v5DBdx/qADHD/GHq/w+hmUiIiKiLSYII5yfa27I1tYV28dXnr+ABw8XNs1I8tXEsExERES0xRRrLvxQwrjGW1u/fKGMF86X8OF79yGzQ3YL3Bm/JREREdE2EUUSI7ONazqq7IcR/urFMQzmEvj4gwc2fEHhtcSwTERERLSFlJoeHD9CNnFtwvJ42ca3Xh7HB+7cheGu1DW5zc2EYZmIiIhoCzk317xmW1v/6GQRU1UHn3r44DUv+dgsduZvTURERLQF1d0AlaaPtHV1xzullPjmS2MwDQ2P3bN3xwZlgCPLRERERFuG2oTk6gbXSEp8+dnzuH1P96KNPnYqhmUiIiKiLcALIkyUbXRfxU1I/DDCF54+h3feNIADa9zpbrtiWCYiIiLaAmZqLoCrtwlJ0wvw50+fwy/ftRsD+eRVuY2tiGGZiIiIaJOLIolzcw3krlK7uFLTw5efu4AP37sPXalrv9HJZsawTERERLTJlW0fTnB12sVNVhx86+UxfOLBA0ia16bLxlbCsExERES0yZ2fbSB9FYLsTN3Ft18Zxycf2rmt4S6H9woRERHRJtZwA5SuQru4ctPD14+O4vEHDjAor4D3DBEREdEmNlGxYWidXdRXdwJ86bkLePzBA7AMxsGV8N4hIiIi2qS8IMJY2e7owr6mF+DPnzmHj96/nzXKq8CwTERERLRJzdZdSAnoHRpZdoMQX3j6HD587z5kE1y6thoMy0RERESbUBRJnJttItehDhh+GOHzPxnBY3fvYXu4NWBYJiIiItqEKrYP2w87UlMcRhJfeHoE779zNwrZxPoPbgdhWCYiIiLahM6Xmkh1qKb4K89fwLtuHsQQd+ZbM4ZlIiIiok2m6QUo1T2krfWH5e++NombhnLYX8h04Mh2no6EZSHEfxFCTAshXl3wsV4hxD8IIU7Fr3s6cVtERERE291U1YGuCwixvoV9L5wvAQDu2scYdqU6NbL8XwE8etHH/jWAJ6SU1wN4In6fiIiIiFYQhBHGSva6F/adn2vijckafv6WoQ4d2c7UkbAspfwRgLmLPvwBAJ+P3/48gF/qxG0RERERbWdzDQ9BJNfVLq5i+/jua5P40D17O3hkO9PVbLA3KKWciN+eBDB4FW+LiIiIaFs4X2ois46trf0wwpeePY+PPbC/Y/2ZO8UNQszUPJSarRcfdceHXOF7BAAZv17KSt+bMnX05xLqJZtAT8aCtsbSlmvSjVpKKYUQS/4uQojfAPAbALBv375rcThEREREm1LN8VGzffRlr6xrhZQS/+2n5/DBt+xBeh2Be72aXoDRko0Lc01MVR1E8cctXUN/LoHetIV9vWncuddCNmGsuzZ7peMo1lwU6y7OzjRQbvqIpEQQrhSxF7ua9+KUEGJYSjkhhBgGML3UF0kp/xjAHwPAPffcs/ojJyIiItpmJioOTP3KO2D89UtjeOi6PvTnrm0v5XLTw6vjVYzMNiAlkLZ07O1J48iuPN5248CGjXCnLQP7C8YlnUAcP8Tvr/JnXM2w/C0AjwP43fj1N6/ibRERERFtaV4QYaJsozttXdH3P39uDr2ZBG4YzHX4yC7l+CGeP1fCyEwDEkBXysRtu/N48HBhzWUOm11HwrIQ4ksA3gagTwgxCuD/hArJXxFC/BqAcwA+1InbIiIiItqOZusuJHBFYbNYc/H6RA0fvX9/5w8sJqXE8Ykqjp4rwdQ13Huwd1uG44t1JCxLKX91mU+9sxM/n4iIiGg7k1Li3FzzitrF+WGEr70wil976OBVODLV8/mpUzOouwGODOfx4Xv3wdB3zr52G1f5TUREREQAgKodwPEDZDJrX9j3taOj+MAdu2AZnQ2wb0zW8OM3ixjqSuHdRwaRT62v7/NWxbBMREREtMFGy00k9LXHsqfPzGJ/IY1d3amOHcvZmQZ+cGIKh/uz+PiDBzdd+7lrjWGZiIiIaAM5fojpqotCZm0L+yYrDs4W6/jwfZ2pUx4r2fje8Uns7knh8QcO7KhSi5UwLBMRERFtoOmqA01gTb2GvSDCN14aw6ceXn+d8kzdxd8em0AhY+Ej9+3veDnHZlOxfZydqa/66xmWiYiIiDZIFEmcn7ORS66tHvgrz1/AB+/aDXMdo79hJPG945Oo2j4eu3svUtaV93fejEpNDyenahgr2Wj6Yfvj+aSB/uzq+1AzLBMRERFtkFLTgx9GMPXVh+WnThVx41AOA/kr2+UPAM7NNvD3r07iXUcGcbg/e8U/Z7XKTQ/n55o4N9tE1fGX3bp6odZOdeKit3syFvqzifY21q2dCqWUODPTwAvnS7C9EN1pEzcP5XHb7q5LdjN0FoTny2FYJiIiItogF+aaSK9hRHeq6mC0ZONX7913RbfnBRG++dIYUpaOTz1yqOOL98JIYmS2gZNTNcw2vPbHu5Im9hfSeOT6vivedKX188tND8W6i/NzTTx7dg5nZhqYa3iQUuJAXwYPXdeHGwdzSJqdGSlnWCYiIiLaAA03QNn2UcisriQgjCS+8eIYPnmF/ZSPjVXw9OkZvP/O3Rhax6j0Qm4Q4uRUHScmq3D9CEIABwoZ3HugF70Za0112KuhawKFbAISwLHRCmw/xPvv2IUbBnPQBDBdczEy28C3XxmHG0SABApZC0eG89jbm76iDVQYlomIiIg2wETFgb6G8PbtV8bx87cMrXkBXhBG+PoLoxjMJ/HrjxxaV4CVUuL8XBNHz5VQdwMkTB03DGTx3tuGLyl16DQpJV4ZreDFCyX0Ziz8/C1Dl/R+HswnMZhP4r6DhfbHZuouXp+o4qk3ZyAlkLZ0HOrLrPp2GZaJiIiIrjE/jDBWbqIrubqShDen6zA0gYNrCHmACopfOzqK99+x64p7MQdhhNfGq3h1vIIwktjXm8bPHRlc86LEK+UGIZ54fRpTVQe37+nGxx44sKYR4r5sAo9c349H4vcbboBXRsur/n6GZSIiIqJrbKbmQkqsqmbY8UM88foUfv1nDq3pNo6eK+H4RBWfeOgAEsba6nejeBT3ldEydE3g1l1d+NA9e9fVfWOt/DDC91+fwlTVxbuPDHZs45VMwsBd+3pW/fUMy0RERETXkJQS5+aayCVWNzL7tRdG8cG796x6NDWMJP7qhVEM5JP46P1r27BksuLgqVNFNLwQd+zpwkfu23/Nd/Dzwwg/ODGNiYqNd940iPfcmr6mt38xhmUiIiKia6hi+3D8AJnM5RfZPT8yh4OFDPpW2Rd4tu7iq0dH8d7bh7G3Z3Uh0/FD/OT0DM7PNTGYT+I9tw4jm7z2ETGMJJ58Yxrn55p4500D+Plbhq75MSyFYZmIiIjoGrow10TCuHwEKzc9vDpewccfXF33i1NTNfzo1Aw+/uCBVbVNq7sBvvfaJOpugJ+9oR/vuGlwVbfTaVJKPDcyh5dHK3jHTQN4180bcxzLYVgmIrqKokgilBKRlJAS6gUSkUT7Y61u+xLx+/MfAqCa8LdmXwXab7S3x9UE2tOzWvy+romOt2wiovWzvRCzDQ+9l+k1LKXEV4+O4iP3ra6f8vPn5nB2poFPPnTgsv/75aaH7x6fQhRJvPvIIApr2M2u087O1PH916dx974e/Poja6vJvlgkJWwvRNML0fSC9tu2H8Lx1WvbD+EFEcJIXv4HxhiWiYhWIKVEEEmEkXodhOpJNpQSfhDBDyW8MFJvRxGCcPHXLdx1ChCAkIBcvBtVe3eq+I3254QK16L1icWvLvrZKji3ArcQgC4EDF2DoQkYuoCpabAMDQlDQ9LUoWsChqZB1wUMTcDUtWtem0i000xWbeji8hez3399Cg8eLqyqHdsTr08hlBKP3b13xa+brjn4h+NTsHQNj94yhK7UtelmsZRSw8O3XxnHYD6JTz50cNnnnrobYKrqYLrqoGz7qNo+giWCrhpUEEiZOlKWjrSlI2MZSFo6ejIWUpaOlKkjaWqwdA1uEOE/rvJYGZaJaEeKIhVyW8HWDyXcIITthXCCCJ4fwQ1D+GEUB1YVTltP5xKABgFNE9CFgKa1RnUFErpA0tDbI78b9jtKiShSo9h+IOHKAKGtgn8kZfv3Wfja1DV1QrE0pE0DaUuHqauQbRnaNV0JT7TdBGGE0ZJ92ZZr42Ub5aaPnzuycs2ulGqTkj09Kdy7oK/wxepugG+/PI6UqeOX79p91fshr8QNQvztsQl4QYQPvmUP0paOiu3jQsnGhbkmyk1v0cxaxjIwmE+gP5fEDYM55FPmNX8eYlgmom0pCKN4xFeFYtsLYPsRGvHUnB9GlwRFTagR1taIa9o0oFkbG3jXQxMCmr62Y1cj6BGqzQBzkY8witSJK76jDE0gnTCQTRjIWgZSlo6EqamLA45KE61oruEhjOSKMzhhJPHtl8fxyYdXrlMOwghffOY87j9UwI1DuWV/1g9OTGGi4uD9d+xa1zbT6yWlxFOnZvD0mVns7kkCEPjGS2MAgO6Uib29adx/qICetLnpnnMZloloy/LDCG4QwY3r0ZpeiIYXoOHOh2FA5byFJQkZy2C5wTJ0TUDXdCSWOTuEkYQfRpiteZgIHUjIdolJJqEjnzKRS6gQnTT1VS0yItoJpJQ4N9tA5jKjut96eQzvuW14xdFT2wvxhZ+O4H23L7/RyPGJKp46VcQ7bxq87Aj11SClxETFwYnJKk5M1vDmdB37e9P4+VuGcLAvs6ElIGvFsExEm1qrXMKJA3HdDdSLEyyqW9Ogam4NnWH4amqFaVx0npNSwg+lCtFluz2NauoaetImulMWMnGIXutWvUTbQdUJUHfDFVvAnZqqIWHo2Ne7fMu3uhPgCz8dwa/euw89S4wUz9ZdfPuVcRwoZPAb69zaeq2maw5ePF/GVNWBJgT6shYulGzs7k7h1x85tGXLuBiWiWhTkFLCDeZDcdUJULV9NL0QkZTtUWIjXqSWTZgMxJuIEAKWIeIgPH9qCSOJqh1gpu4hilt9JA0dvVkLvRlLLcAxtU037UrUaWMlG4kVLhQdP8STb0zjUyt0hKjaPv7bM+fwsQcOIHvR9I+UEt9/fQozdQ8fumfvNalLdvwQr45VcGKqhiiS6M8lcNe+HgzmEvjxmzM4Xazjn921e0O7bXQCwzIRXXNBGMWtfCLUHB9l20fDCRC1i2MBS9dhGgLdqc1Xv0arp2sCmYSBzIKP+WGEmZqLsZINIdToc2/GQiGjRp/Tls6/OW0rjh9iquqgkFm+ZvjrL4zig29Zfpe+iu3jL549j48/eOCSIDxbd/H1F0bxyPX9V73komL7eObsLCbKDpKmhlt3d+Gf37MXRjxqPFpq4k+eOoMHDvetuj/0ZsewTERXlReoYGx7AcpNFYwdP2x/3tBUK7N8ylz1Vq7L3U7F9lF1fPXa9lFzAvhhhFCqDhBhND9C3SKEaqtm6arTg6kLJAxVa5syVYu1ZLvlkB5/HXsYr4cZ39etJUlhJFFu+piqOoAETENDfy6BQsZCNmkgYbDumba26aqzYnecF86VsK83vewIbKnh4cvPX8DHHziAlDX//yClxA9PFjFWtvGxB1a3EcmVHv9Pz86h1PCQTxm472AB774olLtBiG+9PA5T1/CJhw5u2ZKLpTAsE1HH+GGkGsB7AUpNH+WmByeI0HrKtAwdCUO77AKXi4WRxGzDxXTVxXTNQbHuwQ+j9ucFAEtXgTufMtGVMjGQSyCXNGHqcS9hTSx5soqkWrDmB/HreNFgqxyk1PThVJx2M3s/UO3mpJyvl754A5GVSACWoSEd9wLNJ00Usgn0ZxPIJHbmiKquCdVdI55WDuKR5/GyDQDIJgwM5BLozljIWga7btCWEoQRzs81kV+mXVzV9vHyaBmfeGjpUdjW9tWfuGhXvort42tHL+Ce/b14240DHT/umbqLf3pzBqWmj8F8Ag8dLiwb5o+eK+GF8yW8/45dGMxffgvvrYZhmYiuSBhJ2L7aJanc9FFueGjGI8YCKhgnDR3ZxOpWPAdhhOmai/GKjYmyg4rjtz+nC4HejIXBfBI3DeXxSC7RsVELTaiR5OW6P3SalK1Wdip8V2wf42UbL4+W0XCD+a8DkDLVQp/9vWn05xI7Jkgbuobcgr+vG4QYmW0immnA0AQG8kn0ZxPIJY321O92EoQRGl6Iqu3D9kMEkbqYC6VEEEQI4v7ZKdNAPmUglzSQMg0kTDVLs1MeJ1vFdNVFEMklH6tql74L+JW3Lr1L33TNwTdeGMMnHjqwaIbl2bOzeH2ihn/+1n3IdPDJq2r7+MnpWUzGJSOPXN+P3hVKR2brLv76pXEc2ZXHpx4+uG0fewzLRHRZrcV3zfgEPtf0ULODdtswU1flCoXLjBhLqabbR8s2xss2Zupue1RWFwKD+QR2daXwMzf0I580tuUTr2iHcx3dAIa7lm77BABNL8CFORsvjZZRrM3fV/mkgcP9WRzqyy6akt2uWvcXoC7SWqPOQgCFTAIDuQS60uaWLddYGI5n6i6qjg8p5zu8aJraxVHT1IWEFf9fBFGE4oIReCnVKH0+ZWC4K4WejLWtpsK3ojCSGJlrLDuq/OQbRbz1QO8li/UAYKrq4JsvjeETDx1sd5AJwghfPTqKfb1pPP7ggY4coxdEeObsLE4XG8glDTx4uIBHu1auew7CCH/76iSaXoAP37tv2z8PMSwT0SXCSKLpBWi4AeaaHkoNH34QxZtSqNGrlRrH+2GE8bKN0ZIKxe6CkomelIndPWm8ZV8PCllrXXXK213aMnDjUO6SDQcqto/TxTq+c2wCTqBG8/NJE9cNZHGoL7OtexvrmmjvfialRMMNcLzuAgB60iaGu1JbIjhLqbqEjJVtFOuOCrpCIGnq6ElZq7pQVP2wF/+ekZRw/BDHJ6oQAhjKJzHUldq2F5+b3WzdhRdEyC0xwzZWsjFbd/GOmy4toZiqOvjWy+OLan9n4nKMD9yxfG/l1ZJS4nSxgZ+emQUEcP/BAh6+rm9Vj5GXL5TxzNlZvOfWYexdocXddiIW1t1ttHvuuUc+++xzrEcjusZaG3pUbR+zDQ+1BSUQyXix21Jt2mqO2qJ0tNRcNPJpagK7ulPY3Z3Cru7Utg5vm0XF9vHmdB1nZupwA3VxkksYuG4gi4N9mQ3d3vZakFK268olgN5NGpz9MMJc3cXIbBNNL0TC0JBNLA6ykZSYrDi4UGqi7gTtjXZkvEX5xQxdQz5pIJc0kUsa2NeTRk/GQiQl6k4AP4qQMDTs6VHlPPx/vDaiSOK5kTnomrjkMeiHEf7sx2fxqYcPXlKeMV118NfxiHIrKL9wvoRXxyr4lbfuXdfjuWL7+OHJIuYaLg73Z3HfwcKq+54Xay6+9fI4bhrK4cHDhS1/8eX4Ie67cc/rkdc8crmv3VRh+dY77pKf/sp3kTZ1ZFNqK9V0wkDC0JAw2MieqBOiSKLph2i6AeYaHkpND26gdrvT4pGthXWPUkrM1D1cKDUxWmqi5qi6WglVDrCnO409PSn05RIcJd5kKraPM8U6zsw0YHtqBDqbMHC4P4PDA9ltG6AvDs6FjIXd3Sl0pcwNq3FuuAEmKg7GyzYiKZFNqC4fjh9iZKaB0zN1nJ9romoHqDk+kqaOrpSJhKHB0jUYuoaF16utuRoBFa5Tpo5MwkA1lamJAAAgAElEQVRC11BzA1SdAFJKDHUlcctwF/pzFupuAAlgfyGN3d1pnlOvstm6i1fGKujLXLoo7svPncfbbhzA0EWL4S4OymEk8Y0Xx1DIWnj7OhbxnZyq4SenZ5BPmviZG/pX3BjlYn4Y4TvHJuAHEd53x65tc7G1ZcPykdvvkp//5hPQNQEviNotn1pa/TpzCbWgQZ3UVYjm5gRES/OCCE0vQM0JMNdwUbEDRJGEEHEvY12g7gYo1l1cmGtirGxjqurCDUL4oWq3ljJ15FMG8kkTlqEt6vigx1tI65qAoanOE4YukDDitmuGhoSpWq8lTA0pU0eaO+xtmJrj43SxgTPFOhrtAK3juoEcDvdvvxFoKSWaXggnCKHFdfGD+STySfOazGI2vQAjM01MVW0YmoZc0sRs3cU/vjGNE5M12EGI3rTaoOVgXwZ7e9IY7EqiavuYrrlqIagXohmH/zAuaWqdGZOmjrSpAyJu0xh/rRXvZtmXTajtyeNNYQ72ZXDjYBaWoeNgfwZD+eS2XCS50aSUOHq+hCjEJfW8R8+V0PQCPHJ9/6KPT9ccfOPFMXwyDsrlpoe/fO4CHr11CPsLGaxVGEk8fWYWJ6dquH4giwcOFdb0t5ZS4ienZ3Fisor33Dq87tKPzWbLh+XlrlrCaL6108K2UYBAwtTaITplza8KtvStuzL4M5/5DB577DEMDKiryenpaXz1q1/Fb/7mb27wkVGndPpvHLU7VIQoNT3MNTzM1l1MVR0Ua2oUuWz7qDuqB3EQh+akoSOXNDCUT2F3TzIehbOQjrcmbo0YX9x6Tcb9i4P4JYwkgjCCH0l4C9qvOX4EN1Bv237YnlJeqPWeAJBOGPPTyon56eVMgiH7aqg5qoTjdLEBO+5o0puxcH1cwrFdFolFcY2zG0QwdYHhrhQG8olLyiA6wfFDXJhrYrRkQ9cExktNfP/ENMbLDlKmhpuG8jiyK4+a42Oioi5OWwxdw2Augf5cAhlLbRHeuujUhEAQRdCEgKULeKH6nepugIYXou4EmKqqbjJBGGGu4cHxQyRNHd0pC305C3MNH4YG3LanC4f6s7iuP4u+bIIlkB1Ubnp48Xz5khHcUtPDN18ax8cvWpxXrLn4qxdH20H55FQNPzpZxIfv27fmC9i6E+CJE1MoNX08cKhwyZqH1Xh9ooqnThXxwKECbtvTvebv3wq2bVheSStAe8Hi0WhNABnLRCaht0ejrbisYyM2FlhtOPrMZz6D3/qt38LQ0BC+//3vo7+/H29/+9tx/PhxPPbYY/jKV75yTY+bOq/1Nz5y5AiefPJJAGj/jT/96U+vKjA7vhp1mq27eHWigpOTdUxUbNSdQPU79kNEEsglVQ/brpSJfb1p7OpOYVdXalOuYI6kRNMNUXNVoK/Gwb7uqEAQLfOcZRkaetIWetIWutMmetIWulLcEvtKzdZdnJquY2S2gSBU93kha+Fwfxb7C+lNVQd8JYIwQt0NEEQR0paBvT1p9GatdU8x+2GE8ZKNkdkGRks2/u7VCRRrHnrSJg72ZQAhEEUSbhDC1LX2boVufJHiRxFcX700vRBeqGZ4/DBqX5iGkUQk1Ysm1HlMlVGpUirLUCPYe3tTONyfRSFtouqq8H5mpo7Zuod8ykR3PLrel7Pw9hv7cdueHvSkTXz2s5/lQM06vXyhDNsLF7V1i6TEnzx1Bh+7f/HGIsWai2+8ONouvfjBiSnUnADvv2PXmjJK3Q3wd8cmEEqJd908uKZSi5bxso2/e3US1w1k8cj1fdu6tG7LhuWbb7tT/r9/+V3omojDr1w0iqwLNdWrawKaJqALNe2bjGu1ljoptjccCCX8IEKExUE6bRlIJ3RkLTUibcWj0aYuOj41tZZwND09jTvuuAOTk5PQdR3d3d2YnZ1FIpGA67qrDlO0eU1PT7f//v39ajquWCy2Hx+tExUw37ptpu7i1FQNr45VcGysiorto+kFCEKpTn5pE11JE4Ndyfbiup2yXbTjhyjbqt9zyVYbopSbfjtcC6id4YbySQzmk9jVlUI2ub1KDq4mKSXmGh5OF+s4O9tU3VGgaqAP9mVwoC+DrtTqempvNm4QqnpeCfRmVLeW7iXqm1ca7PACtZHKy6NlfOPFUbxZbAAS6MtakFK1ecskTEgpUXMD2F6ISEpIOX+e8oIIXnzec+IL3U4QADRNnUMNXUPS0OLuGBrCKGqXOO4rpCHe/BE+++/+5bou4ne6quPj+ZE59GcX1yN/++Vx3Dycx3UD2fbHWiPKn3jwIDQBfPn5CzgylMdb9ves+vYcP8TfvzqJhhfgF24dRs8KfZGXU7F9fPuVceSTBh69ZXhH1LNv2bDcu/9m+Uv/7vPoTqstTruSJrJJI66RFGq72rgZe+vtMFTTzg1P1WEuJKGeJCRUn86ulBpZy6dM5JMmUpbauhZQowELR6wkAEMTSJkGUpaqvVRT0qorgKmr0G5q2iVTV61g4/gh3EA9AQaRRHFmBo9//BM4fWYEPYUChNBQKpdx8MABfO5z/xmF3l5oQvXS1ITAyJnTeN9734PAdSBDHyIKEPkejhy5+ZIwRUvbiFIWN1AbTUyWbZybszFWaqLpBQgjdVJUZQqAG0So1Rv462/8FRw/hNANJHK9uOGOu2EHgO2FcAOJMIraJ1UAULlXwNBUGzdtwc50Aup1a7c69XhSF5aamK8vvrjGWNdFe6vn1lbErZ3vNIF2zXHKUv8Hqfj9tGWo9y19S2yG4AYhpqouJuOFVnVPLVY0NYG9vWkc6stiML9zNv/ohJrjY2S2ibMzDVRtHxCABmC4O4UDhQz29KS2TBnHwoWBrfrmoXwKuaSBP/qjzy472PG//1+/B++md+HJ14touD5MQ4cmgEiqQRk/VCPJXri2860uVEmGLtSandb/PoBFQTuSaHfKEIs+hyW7ZyxHgzreoFbE3DPfRLL0JlCbRnF6esmLeFra8fEKyk2/3eIQAN6cruPEZBW/ePuu9sfGyza+c2wCH3/wAOpugL987gI+cOeuFXuvL+SHEb53fAqzdReP3jKEgSvYOW/haPQv3DqM/Ba94L0SWzYsDx46Ij/8O3+BjGWoVb9CwvOjVjpoB19gvtdmV0rVNGYSBjIJHRlr6bpGx1dtsSq2j0o8rdtwfFTdEK6vRuaCSIVc2wtUK614itsN1JSYF0aIIokI6smpFc7X+oTUKRoAS4f6vRPqvsgmTXSnLXSnTPRmLPRkTPRkLHQlrXgr4PiCIWm2p/+2irUG3/WUOQRhhIrto2z7KDU8jJaa7UVRYyU7bq8WwPEDtQhu8/wbdVzS0JBNqrrJtKkuGNUMjICuqfAt4jCu1gqoi9DWv2C7nZyutctBWv+nrVmddELf0PUFfhjFU9QNTFUdRBLoTpm4e3/PtlvUci2EkcRExcbIrOqg0irjSFs6DvRlcKCQWbFP92awsO2aqWtI+jX8dx/8RZw8ex79B48AuQEEg0eQve4+wFr9dLchgIShuluoDUdEO/C2Ft4uvPht0TR1IZvQVe2yZYh4EMdAxlKzq6YuoEH9PNuPYPuqV3rDDWD7EbwgRMObP695cWnHSiPYURhA1ov4pQduxTtv24M79/WgN2NBxhf/AJBNGlvmguhqa7gBnj07i0Jm/qK77gb4i2fO4VOPHGqXNYzMNPDkG9P42AMHcLpYx49OFvGR+/avqjQukhL/+MY0zs028a4jg9jbs/Zex7YX4u9enYDth1c8Gr3VbdmwfOT2O+UffunvUXMCFGsuinW3vf3rwicNQ1d9KdXCo/iq3Q/hxEG33PTbq5/tOPC2SjG8IFSdNiI1Qt16kria94KACra6UG83q7MIfB8IfBiajsLuXZC6UKE7kogiIIoAp9lEIDQIoUMItYOTMK7OtLEuVM1n0tSRSxgoZE0M5VMY7k5iIJeMg7aa4u+Kp/uTlh6XwqgdplqvW+UynTwRXknwnZqawtt/7lGcHBlFYXgvhJVG1fGx59CN+M1/8b8g1JOYrtg4XazjfKmJUsODF17yY66IAKBrgKWr7g+5BT1Q05aBpKUDgYPvfOn/w8zEBaRTScgwQL08h8E9+/GhX/9t1KWJStOHEMBwPonh7pTq0drwMF52MFFx4sVKarpWF4CmqWnVMD7xSikX/R0MTSAZh15NqJNqEEkEoYQfRep1exGt+tyV/v65pIGu+MKtdVGbsvRFpU5CqNGy1gzMUj8HmJ8lwoL3W59vva0JFSYsI369YIS8NVpuLHjb0rX2QuCkqbdDf0up4eHo+RImKg40Adw4lMNtu7u2fK3uxWT8GGjt/nbxIs5OqrsBzs02MDLbRKnpQcQjo70ZC7t7UhjuUqPQUbxw9OLZxNZC0iCM2o/bMIoW1fG2wl/r+yXU/wYANRsZf5/6HvWYd+PzghfOb0Ved+PzSLxAtXXeuJxWyYMhBHQ9ntVpdYnRBAxdqMdevGCv1Wc5m9CRNFe/gPXi/4nWx1rHIIRA0tSQMg312lLbz1uGOo6F/w+GJhBGEc7MNHF6uoZTE2U8c+wNiGwBurX0aGVXykBv2sLd+3vwjpsHsK83g6GuJLpSZseCc6uTScMLMFf3ULV99GYt9GXVoszN2MXjjckqijWvXZIURhJ/+tQZfOS+/e2yr5NTNTx7dg4fvm8fnjwxjYYX4H23r64++bXxCv7pzRm87cYB3DC49oV7bhDiu69Nodz08OitQxjIrX00ervYsmF56PAt8qO/+xcwLi5rwPyTQhBFqDmBqke0fVRttUAjCFtPgFG7PCO8whFfFTrUVb0eP+EZmlqI0ZOxMJRPYndPEn3ZJLKWFnffUNPTXXHNaC5pthcTWrpqbTc7U8S73vmOVdWotsJhq0a5UCigXC4jDEMM7dqDJ556Gla2C3VXLXyqOuq+qMSj5+Wmh9mGi7m6h7mmepJpuAFcX6JDebCttbDE0AUsTcAyDSQM0T4RWIaOtKktmrJPWWqji1T8NarcRV80GhlGaJ8oy9UqPv1Hn0NxtoxMvhvQTTh+iO6+fjzys+9EMxKYLjUwZ/uwXQl/pQNeg6QhkE8a6E5b7bDbGsFvz2TEozrpeNW6+t3VCcoyNLWph6HaplmGCmoJQ8NnP7v8tG7rAiCK1Mni5dEyfvLmDGYaLiIJ3DCQxeGBbHvHL9ePcL6kpsIrTR+2H8DUNPiRWiRke6pDhpQSThCi6YbwIwlDE8ilTOzpSeH+g724fiCH3sz87mFhFKFiB5ipu5ipu5hrqDrg9gyN7aPhBWpBUqA6XriBCtprup9NDd0pCz1pNTPSk1Fvtxbs9aTjGZIVTsSLu+Wo0OPHLSiDSF6yDsILWsccwfXDRR12FpZwASrQzdY9FOsudCFwoJDGHXu70ZuZf1xsVIgOI4mq7aPU9FBqqv/9mhugGffUBZa/6GgxdA1CqJ+1sJxtNX9FgdaOjyGa/vxjoV0r3i4Pii/4xeJjEAJxja56rEZSbaGOuLVh2tKRTajnDCFEu/QAMp50FIAfzAdfP4zgRxH8sDXyOf9bt0qPNKHCoReq4N3ayt2Ou7eslIllFMFvlOGPn4DhVvCpTzyO63b3YyifRH8usSVHWKM4lLpBiPJsEf/i8Q9i5M030FPog0hk0LR6MXjvL0I/eN+y54/ulIFD/Vm87/Zh3HOgF8PdKeSTJv7kc3+0phlBdU7zMVNX3Xui+IInoavzqe2HCKIIQgC9mQQGcwnkU+am6P3r+CGePj2L3sz8zqR/8cw5/MwN/dgTj/4eGy3j+GQNv3znLvzl86O4dVced+27fH3ydM3Bd16ZwOF+tfBurRe0jh/i+69PYabu4d1HBjljhi0eln/1//4i3DBEwwlRtj1UHb/d69UP509qXiBx6TjU0lTtsY5swkDKFDB0Pf6ZEaQATE2F2VzCiOsWM7h+MIehrmR7lKPVAqv11JsydXTHI6wpy0DKvPymKWsdHf3Qhz6Er371q+2vLxaLeNe73oXJyclVL7QIFgaHeNFI0wvRjEfgy00/DlIBKraHYs3FZM3BbM3DXMNHzfHhBCGCeMR78zxaVi/yfQRuDVF5Enro4cGHH0ZvPoNcUvUNbgW0Vi17Pmm0pxX1+MS6sP639X5r9FyPa4KFQPt7VutKaqodP8QP35jGsyMlyEjiyK48+vMJIK5RtHQNSVPDhZKNY6MVVB0fuiZw/UAWA7kkxso2LpSa8MNWkA5QbvgoNtS2rLqmFv/0ZizcOJTDWw/0Ynd3ak1PzmEkMV6xcTrupjBRcWDHsz2ur050kZSoOeoCby3hOp80VIC+OFBf9H4m0fkyIz+MULV9HBur4MULZTh+iIFcArmk0S41ABaPdudTJnrTJgrZBPqzCXSlzSVXmPvxiGar9Z9qsaf6Y9ccv32xczEhBLpSZvt370qri/W0pXd0JXsYSUxVHZyba2J0rtnewlxAPe4LGQuFbALdKXXxYOoaJBDP4M3X1V52cDaueYZQLbDOFOs4O9PAZNVB0wsRxqUKAmp9RyahHqvzNfRqNkfXNDRcdaE3VXMxU3NRjgcNVFeV5Q9BA+LHqHo/Zep4x+E8/ub3/iece+0oegp9gARKczPYf/hG/MEXvo6eQj80oc41myG4XU7r/z+IF/j1ZRPoTZv48//yJ/hf/+VvL3me+p3f+wM8+L6P4IvPjODZMyXUHB/BEvejpQsM5pMYqhzH137nf8SNN92Mf3zySWiaWPKc5wURSg0XF+Zs1NwAmkB7H4Xlnk8X1pdDAoWchZuG8ht6sXJisoqZmouulCpp+P7xKfRmLbwlDsPPj8xhrGzj4ev68JWjo/hnd+3G4GXqjB0/xN+8MgEhgPfeNrzmx1bdCfC945NoeCHeedNAR0JyazaqPQMZtwv1w6idOVqDFGrgUsYZYn5GpzUDtLAEqdXh5UpiqSYETEOVKZmGGphqva027Lm0THfLhuX0rhvkgU/9J4RhBHeVJ09TVyNrPWkTQ7kkerIWcolWT1YdUgLlpo+5pgctDjYDuQSuG8hif29mydXwF4djTQh0p030ZRLIplQwvtJ/yCupu72aC9RaFyELR+HaJSxupIJyKCEh2yNtGtSIrxdG8H2Jph+g0vRVT9+Gi5mGh5odwGv940QRgrAV3KP2TxFCXjLypesaEpqmSgUSGtKmDlM3YOgCkefgW1/+r2hWy5Chh3TCwr/63/4t+nu7VfCNw25rdN+plfDeR38Or69iJH+rcvwQT52awYvnSxAA3nqwF8NdSczUPdWtQKgTvaEJnJqu45XRCrwgwv5CGvcc6EU2YaDU9HB2poHzs03UXVWnPVlx4AcRwgjQ9NbfR200cuNgDvcfKuBQf+aKwmgYSVyYa+LkdA3TVTd+bKmTdU/ahBdG7RHS1mhpKd5psGL7q+4QYOpiUSu57vSCkev0fG1/d9pEyryyYB2EEV68UMZLF8qQUuK6gSy6UqaaOo7b31VsH86CEOz4l47NJU0N2aSJQiaBgVwCXSm1ADkb947PJUykE50NvyuJpPobvT5RQ7HuqjpaAENdSezrVYv2OhEI/VB1eJmuuZiuOphteAgX/IFbz739OXWh0Z9LIG0ZkFKi6gSYKNs4N9fERMXGbDyL1ppNa16mpippavHJU/UwdnyJsu3C8dVFQCFr4eMPHMQDhwtoeiG+9Pk/wX/69/9myRD5e3/w/+DxT/33aLoBpmsuak4AIdRoaMpaPvBdS1JKOHEdM6DK7gbzSRQyCWSTi8s/VjrvRJHETN3F6WIdY6UmnjlbwgvnS5is2Gh60aUDKoGP2vEfQlx4AZh6A7PFKRw5cgQ/+MEPkMz3YqKs1goU4/ut1fbSC6NLZkFCCezrTePOvd2XdF4pNT1kEjpu2929IZ0cKk0fR8/PoS+uVT42VsGFuSZ+4bZhAMA/vTmDmhNgb28Kz43M4Vfv3bfibJSUEj86NYOzM3W897Zd6M+trQ1cqeHhe8cnEUng3UcGUViijZwfRpiuupisOpis2KjY/pKzUQvfb9F1DaZ20YLwBWVvquRofsOq9qxOa4F5PPikypbUIJQeNzgQF93aap72wmh+NtFtdZaJ6/JbA4J1V71uzZ4FkcR//MgDWy8sJ4avl8OP/2H7/YylYzCfwEAuiZSlo+mpFcpdKQNv2deDu/f3LvqnmGt4eGOqhpGZBoJIQhPA7u4UDvVnsbs7teIT1sKrbAGBnowKx7mUseN3G5u/GpzvQBLEV4aLawqBUEaQcb1gqx61NQWrCdEeDTLjXd7mOzWoj8//Uy0eoV1Lm7WWTvQx3kocP8Q/vlHEy6NlZCwdb7uxH/3ZBKbrKkBIqJ6sGUvHRMXBcyNqF6n+XAL3HSygd8ECj9Yo4pvTdTw3MoepqtPeDazm+pire/BCVcZhGRpuHsrj4ev7cMNg7ooCnRuEOFts4MRkbdFI+C27uhb1KQ0jiarTCs/q9VzTi4N1XIoQf85eIpQux9I1dKXjWYWE0d6MpfXYlFBP6Mm4R7uhzz+dC6HabqVMDWNlG3MND7mkqcpaBnOX7RISSYlKU+3WNl1zUKy5lxx7wtDRF9dq9uUSKGSsjo6gOX6Ik1M1vDFVgxOP/O/tSePm4Rz6s1feHaTpxetP4jUopYa3KEwZ8YjmQD6JwVwChWwCYSTbG+q0XkpND7MNT5UD1VzM1D144cpzi6YuMJBLYiBnIZe04ud21equO22iWPNwfKKCmqNaxiVMDQcKGfzCbUN464ECdE20jyWfMnDjUB6f/9PPrWrwwg1C1JwgPlY3Ph+pi82VRks7qdWVyfZCRFCj8V0pE/3ZBLrT1roXeIeRxGzdxZliA068oUrN9vH0mRk8dWoWkxUb/kV/IhmGiBolHDm8B0M9WQDq+T+fMtCXsdCbTaA3LnXsSZvQtMWPcSklzs028dKFMqqOj4Sp49Zdedw0lIeuCfUxXcOte7qu6eh+GEk8PzIHAYGUpWOy4uB7xyfx0fv3AwD+9tgEMgkDTS+EEMCjtwyteN+/MVnDD09O45Hr+3HzcH5Nx3J+rokfnSwiaep495FB5FMm6m6AszNqgXotXgcGqC5AA/kkhuKX5Wa9tqstO7K85/pb5f/xp9/Enp40+nMJFGsufnpmFk0vxN7eFO7a14OetDqhO36I08U6Tk3XUXdUbV5v2sSNQ3kcKKRXVfivShLmnygHckm1cCC5s8PxZnSlwXen7oJYdXz8/auTOFNsYCifwHtuHUbS0lFueJioOnC8EBBAxjJQtX389Owcyk0PPWkL9x8qLDmK0fQCPHt2DmdnGrAMDdf1Z2EZGmbqLo6NVXBmptFekGvpatRqb08amcTik9ZydbMLPxfFPX2LNRd+qE70rdHF1v+mhKq1NePRiosF8QVw1fFRdwM4/sIdBcNF76+1m4mhCeTjWuXW4k1VvmOqhUcaMF5xUHMC9KZN3H+ogH2FDNLWlc1KOX4Y1417mKm5mG248CO5uPYXQDYuK2qtD2itEUjHpWLt+05KjJZsvHC+hIrtI2GoHeVuGMxddjV+GKmZt4YXoOGGmG24alS34bXrlFt3Z8rUkY/r+9UomqqNrcadZioLXlq18PUFJ/OVZCy9ffHQl02obaxzSQzkEzCEwOm4swkgEUTA6FwT5+ZUG0dAoDtlYld3Ej1pCwf7s/iZ6/sWtfqqOT78SOJwfwa7ulJXvLtdFEnUvQA122/PmATxY1oI0V50t55zTnuGMFAzea1ZwHwcjvMp9bi8Wuc1N14HUXN8zDY8VO0AEmpK/cTIBP79H/5niOsehpVdXJtr6cCurhQOD+TQl00gH8/c2n7YPq8vlEkYuHtfD/b0qLIwxw/x6lgFxyeqKGQTePSWITTcALoucMee7mu26dKFuSbenK6jL5tA0wvwhafP4dcePggB4EvPXcAtw3m8PFrGvQd7ccuurmV/zmzdxbdfGce+3jTeduPAqoOrH0b4yelZnCmqY+jLWhgt2XDjRdNpS8ehfrUb51bthX41bNmwfOT2u+R/+PPv4Oi5Unu64r6DBSQMDefmmjg1VVdTglCtdw73Z3HdQHbVfQFb01AN34eAqiUcyqmrqa3WRm0n2qnBd70mKja+88oEinUXt+3uws8dGUQYSZQbPiaqDqq26riRMnU0vQDPnC1htu4in1Qhb6jr0pq6muPjJ6dnMVGx0Z9N4OHr+xc9CU9VbTx1ahavjZfR8CIYcfnTnXu7cdNwHoO5tY1W+mGE4xNVHB+vwg8jDOaTuHtfN7rTFrwwWrHGrdWmayWOH6oafnt+AePCVpPtt221mHapzh2rpWuYb50X96xOxj2sk4aOpKm6c8zvNjq/KFR1+1CLhg19fgbGiLtYuH6Eerzg0lmwvbjjR6g5PiarDkoNH4BENmliIJuAZaja4lY9cSTlojrj1szRwvrDhR0zhEB70w3Hj9qLSVWYXrk2eOn7R6AnHbe+TFvozVjtt/vb4dhatAWw7YV4dbyCN6ZqqDY9TNfVNu8NV03pm7qG/qyFew/24rqBHE5MVgEh8OChAg71Zxfdvh9GKNs+ChkL1w9m17zV8OUsHPGtOSpA192gvcB08WJMsWChqVwUHgVE+yOmriGbUAuN80kTCVNHxtI3rFtEGKl64pELY/il9z6K0ydPoLu3AC03gPDAvei++32Aufh5RdeAgWwChwey2NWVbI8qW4aG4a4UhruS6EqaODauyhs0TeCmwRxu26M61Jwp1vEPx6fw3tuH0Z22EEmJO/d2L5qZuhpsL8QzZ2fRHdcp/9mPz+BX3roPuhD44jPncPuebhwbK+Oxu/cu257N8UP87bEJhJHEL96+a9Uhf6xk49uvjGOy6qA3/l/JJQ3cMJjDwb7Mlqid30hbNiwPHT4i/4ff/wp296QxXXNQtdUIg64J7OtN44bBHPqy1ppDrR2v0pYS6E6b2N2dQlfa3HYtoIhWIqXEq2NVfJ2ooUsAACAASURBVO/4JDQh8J7bhnDTUL7dg3yy6mCu4UFKNRLh+iGeOVvCdM2BZWi4bXdXe7pzoemagx+fmkHV8XG4P4t7D/Ze8r9leyFem6jguZESpqsObD9EIWNhV3cKN8cjmmvZTW+y4uDouTnMNrz2sd04mLtm4aA1zV6Lu9C0t+R2518aC96uO0F7wV6ndmXbKlqtE7NJA7mEGn3Px11luuOWlN0pE13x9uS5pHHZEbUwknhjsoonTkzjTLGOuaaqdTY01S0jaerY3Z3EbXu68ch1fcgmTfzTmzM4P9fE/kIaDx7uWzJIVB0fYRThhoEcBruS13QAJYrm2ze2Wjn6cVeR1kJjtMvZFixoii+iNqOFM4J/8/f/gIbrt8Pz+/7N5zCdPRTX9i+eTdCE2j9gKJ/EoT41ImrqAjN1D0EkUciqC++K7ePYaBm2H+GOPV24dVcef3NsApoQeMdNAwgjiTv2dSOfvHqjqa+OlVFuBsgnDXzx2f+/vTuPkus87zv/fW/ta1fvewMNgCAIgKQoQaQoUZZGu2Rbsp3Ykixblm1FcU4mZyae8ZzoeDLjMznKMjn2JJlEnig2tdmORK+irGjxIscWV1EUCZIQAYHE2o3eu6q69qp73/njVjW6ATTQQO+N3+ccHFR3VVdd4HZX/+qt532e87z5QBfhoMOfPTdGdyJCLBzgvXf3r7ip929OTnFhvsyP3t1/w81+2VKN4xez/N3pGeZLdZKRIA/t7+Te4fabrmmWHR2Wj9hP/OaXOdibWvPo1FaJhdcMyANtUdriYb3SEuFyQ/qTkwvs7UzwY/f0k4qG/OmDpTqXcmXmSnUMfthxDLw4nufkxAKuZxnMxHjtnstlUeCH8Vemizx9ZpaGZzk62MY9g23XDLB11+PU5ALPX8gyka+SLdVIRYP+jvxEmAM9SfZ1JVe1wlKpu7w0nufkRJ6GZ+lORXjtSPsNf/FsBdvcGFuquRQrDU5NLXDiUt4P0R60J8J0JEJYzGJ/+Grj8qaVenPDij8V9PJu89aegqVt8VrP7EHHD1nW+n8cB5xmCzfHXA5hrcmOwVb/Xae1em2aK9ytVpDNy80e1UtLPuKhALElH99KL9wrx5bPFaucm/U7cIznyn7dJ34JTkcizGAmRiwcpC0aJBYJcu9gG3f0pgg4hnOzRb5zegaAhw50saczcc3HrDU8cuUaveko+3uS+j2xjq71juCXH3mEt/3kz/PKTIGvvzDBQsUvw2mVGi3t7+403/Vqj/v92nvTMToS4cWSn3DQ4XB/mmrD44WxHA8d6CIeDvD1Fyd426EeOpNh7hnKLNuTsV5mC/548454hN978hwP7u+k7no8dnoG11reeVffstHWLbWGx1+9PMlErsJb7+xhtOvq78u663Fmxt/HMVescilboVhzGchEee/RPka7rr5fuTk7Niwfvuc++/mv/NUtP1HVXY9itYHrWRKRAEPtcdoTCsgi13NmpshXnx+n4Xq8/zWDi0/uy4JzsY5jIB4OEgk6jGcrfO/8HLnmuz/D7TEOD6QXG9y7nuWl8RzHL+bwrOVwf5p7hzMrroC1wvOJ8Ty5cp2FaoNQswd0awOQPzo5fsPJb1P5Cs+ezzK1UMFxDKOdCQ73p7f9hKqG63F6usCJ8TzFmovT3GQ32qyZXanetO56vDSe56XxHK5nGe6Ic2xP+7L6241Wa3iLK+nFaoNCrXF5StzSgO96V5QS4L94qDbIVRpkizUK1YZfQ958YeFZPywNtMd4+6Eeju1p58xMiecuzFNtePS1RXn93o7FF2511+OJV2Z5ZbrASEech+7oWvFdRGstuWYZ0p19ft2syvE2h+tZTlzKMVeoLX7/tjorTDVbFPqDyS5vdjU0O8dEgnQnI8TDATpTESo1l4a1HO1PEwsHOTtb5C0HezhxKU+t4fLQgS6GOuLrWprQcD2ePjuH9Sxf+u4F3ne0n5OTC5ycWCARCfAzx0auerFfqbv8xYlJZos13n6oh+EOv/eytZbphSonJxc4P1fyX9g2f1LKNZdUNMSxPe0c6Enq+3MdlGoNZgs1xnNlPvH2o7dHWL48ktQlFAgwlInRlYpseJ2SyG5Trrl85bkxXpku8OD+Tt56sGdxU1Ol7jJfrDGWLVOoNnCMIRkJLvYhH5svc+JSnumFKgDt8RD7upPs6YwTCQZ4eSLPcxeyNFzLwb4U9w61XbcWtFJ3+cGlPC9PLFB3/ZrnVh3i0vZGkYDDQCbGQMavabzyucP1LOdmi5y4lCdb8r+uNx3hcH/6pntHbzbXs4xly7w6XWA8W/b7ylu/pVlPKspkvsxMoUbQMRwZbONIf3pDylAqdZfJfKXZraNKrlS7KvCGgg6JZv11sLkibS3NumlvcdhHrVlTna/UF0tSQs2pkqmIX35hjCEZDdKTinB0sI2hTIya63H8Yo6TEwtY4I6eJK8Zziw731P5Ct8+NU2t4fHgvs5rruhd+e9aqNYZyMQY7UqoLG8LNJov9LKlGsYY/vh7FxntSvgbM42hLx3huQtZZhZqzBSrXMpVln190PFLbjKxMD3pKEEH8uU6fZkoo11JcqU6RwbSPHs+iz3517ilLP/kH/4DjhwYYXp6mocffphUKnVL+17OzPgvbL/2wgTvOtzLN1+aoFxzecO+Tt50oGvZbbOlGn9zcpp8pc47D/fSl45ycb7M8bEcs4Uqxhi6k2HS0RCX8v5k1mgowD1L3iWR1am73mIHnqmFCjOFGu4VOTce8jcHp6JBPvbWw7s7LLfqkB1j6E1H6EvH/Fo3fVOJrIm1lidfneNvTk7R3xblp143tKzmr/WqfGy+TKXu+gN9oqFlT+hzxRqvzhQ4P1ui1GyDFjCG/kwULIznyjRcSzQU4OhgGwd7ktcNeoVKgxfGsrwyXcSzlt50lPuGM6RjIcazZS7l/PHf1cblVahQwKG/LcpQe5zBTMzfyGYtUwtVTlzKM5YtL962JxVhtDPBcEd8W74T1Spx+f75eWaLVWoNSzoWJOQ3JQX8MoredJTedHRxJP1q+0fXXY9cqcarM0XOzBQZy/o76VubJyNBh0TEn1YZDQaWtTNZeu+telp3SbkJ+K3vwkH/BdZAJsZAW5S6azk5ucBMoQZAdzLCkYH0YqeDfLnOM+fmuDhfJhRwuHc4w51XBAfXs3z//DwvjOXoTkV46509JG+wUOJ6lmy5ttgBZLu/47DbNVyPF8fz5Mt1MrEQT56Z46WxHD9yRzcnJvLkSnXuG8lwdrbEeLbEbKFGsdrglZkCpdryjbZBx+/Ek4yGCBhIRIP0pqLMnT/Jk088TvnUE3QHSvy73/k9/tk/+gVO//AUwDU7Knme5bd/+9PX3FT+sY//Q77x4iX+8sQkQ+1xvnd+nv1dCT5w39Bi+Wit4a88n55aIBXxWw9emC8tfr8PZqL0pKJMLVQYy1aw1rK3M8Frms9rsjJrLbPFGudmS5yfK1JsPs+0yrO6k2G6U1F6mm02V/rdsmvLMBqu13yLzpKOhRjKxGhf536jInLZxfkSf/LsGLWGx4/d28+hvss9P621FKoNpvJVLuXK1D1LNBBYcXhGw/UYy5Y5P1diMl+l2hx4M7XgbywMB53F1cTXjly/jGAiV+H7F+aZXqjiGMO+7gRHBtqW7XOoNlwmchUuzpcZy5YX+/I6QE86ykhHnJGOOJGgw/RClbOzRc7Nlag2Lg9DiIUCfsu6Ztu69iVjbDdaqdbguQv+CwSAfV2Jq3b3W2upu5ZSzd9sOJYtM56tLPYmLlYb1N3mVKzm1xgudyuoNjystQSMQyjoTwLsiIfpSPp9eCPNtmbW+uUS1bq7rJ70SsGAQ6Y5TbAjEWEgEyUeDtJwPV6ZLvKDS/nF1nBDV5TuAEzkKzx9ZpZsqU4qGuTY3g6Gm2OCl5ov1vj2ySkWKg1eu6edowPpVb0o8FsIuuztijPcvroWo7Lx6q7Hi2M5CtUGmViYuuvxjRcnKFQbvPdIH89emOfMTJF93UkO9aYYy5V5+dICM4Uq8yW/g835uSLXalITcPy653ohSzU7RemHT7Pw5CNY69/4wB0H+dP/9i3ibZ2Lw7jK9QZ/+MXf5T/8i08yesedfO4P/5xoKMDP/70f5dTLP+BXfuPfUx56A9lynXQsyEce2MNAJoa1lh9MLPC9c34P+0Q4gGf9zjGdiRDxUJDpQtVv6Wb8tnmH+lL0b/Jm0p3E9SwX50ucnPSHWAFgoCsRYaTTfw6/0QvkleyqsGytpdicKBdyHIbbY3SnI+vezkdEVtYauXpyIs89Qxnec7Rv2YtU17Pky3Uu5SpML1TwrN8ebbUtkDxrmS/6K5svjOU4M1NcnEDYFvMn27XH/emMmViItlh48XIo4HBmpsiL47nFyWn7uq4Oz0uPdWqhwvm5EudnL49tDgccRjri7O1K0JOK4BhDqdZgplBbHBaSLdWx9urJk7C6/tHXu86zMFesMpmv0vA8Qs1e1R2J8FVfu/TxQwFnsZ/y5ZHPfhsxYyBbrDG54E/pao3kbvVdHW6PEQn6fW2XvVW57KIlHHCIhPxJd6sJmKVag5MTC5yaXFgcXrO/O8Fd/ellL4KstVyYL/P0mTlKtQY9qSgPjHZcc7XXs5YXLub4/oV5MrEwb72zm0x8davCddcjV66TiYe4ozd1y79cZePUXY/jF7OUa+7iuOhcuc5Xnx+nMxnmHYd6mMhXee5ClvlSjYBjONibYqg9xumpAmPZMlP5anOToL9RcKXBRNbz8Bo1jFujoz1DLBImEQ40J8D6HVsits6ffOpXOHPiOdo7urBAdm6WPW/+Cfa87x8RjYT56Bv20J2O8vz5LKemC2SLNUJBQyIcwjRHdsdCDhhDPBTgYG+KAxu8gbTVAtJttn+8cnjY4tj55m1ts12kXye9/H6WMs13jVqj5hcHjS1uFGaxa0tr2FhryNjNlJEsHS7XGm0/3B7nYF/qpluO3siuCMt11yNfqQP+MIKBthhtsZDKLES22HMXsnzzpQmSkSA/cd8gg5nYsutrDY9sqcbFbJl8yd88lYqGbukdINeznJ8r8fJEnqmFKtW63yHCH3QRxGv2rAUW+9H6I+5r/u0bfr1zdyrCaFeCwUyMZMTvcZxojpJuHVe14XJhrsyZmQJTC9XFXxxdCf9r93Sub4mGtZbxbIXjY1mmF6rNqYUpjg6mV70YUG24zBZqi+FgtlBdDP+tTiaD7TEGMzH60tENWUlt1ay/PJFnIu/3wY+F/WBwsDd5VS1wq6Tke+fmqNQ9hjvi3L+3Y8XWgRfmSzz5yizFWoO7BzPcN5JZ9eq+tZZcpQ7Wr3Pe7HZwcnNqjcuBeekLoXOzRb51YpLBTIx7hzIMZKK4nuWHUwVeHMtRaXi0osHSs1uquUwtVMiW60znykxlC5hgGOPc+OegdYtGrUxtbpxAop1ANEE47LeDc4xp9hz3xzsnIv4L1WjIIR0Nk4n7Pa9bE0AtV0zDXRJm/c812wZ6/oTcxpIuNw3Xo77kcmNJ3/PWNN36kvvdbgx+kA4GLk/obXXfsc2hQXB5yqX/oiVENBgg1Owrv9hjPugQCThEQv7nl3bq8Tv0NC8Hb/wCf0eH5U8/8k0wlkgwwHBHnK5kZFvWEIrc7uaKNf78+Dhj2bI/JvhoP23x5Su55Zo/eW5svkyl4RJ0nDVPEqu7HudmS7wyXVjcUAj+tLLBTIyBZi1gwDH+AIi6y6szRV66lGdsvkzd9TDGkImHiIeuni649HKk+SRbqPqb0gzGXzkKBRntTvgBLL36ADaZr/DCxRzjuTLGGPrbotwz1LasFKGlVRs+U/An5M2WajSuGPEcDjh0JiN0J8N0JiN0JsMbulFtoVLnwnyZC3MlZgpVfxiMgaFMjEN9aXrT1175qTXbep24lMfzLPt7krxupH3Fdx4m8xUef2WGXLnBUHuMB/d13vSm7VKtQbHWoL8tpgENO0jd9Xh5Is/MQo3OxPK5CjOFKscvZhdrfAczMe4Zyiz2GHY9y2yxylT+8uj4umsplUp89T//K84//Q1so06wrYfoHW8g/br3E4qnCYRji4F2+ySiW+c0V3tbq7qLl1srwc7lXt2tleHW1y2z9Ge5uWINS1eiL69Uu97yFW3P+v3CXc9u+f9pwDFEl4TnaChAJBQgHDB89VfftfPC8tF777N/+I3/zkBbjHQsqBUAkR3izEyRr794iVy5zmuGMvwPh3quKqdaqDaYyvsb8VzPf0GcWKfJmdZa8pUG49ky49kyUwvVxT6s4JcqdCbC/vS3RIRY2OHcrD+itlU/OJiJcWfv5frB1qS14hWDRko1l1y5zkSuwtRCZXFzCbQ2FwVJRvw/1YbL9IL/dnAo4NCVDHNnb5KORJhqw1Kp+QMZFir1Zb+oW6vCXc0A3Jn0N6ps5P6Mcs316z/L/kjm+ZI/uXBpvXMyEmS4Pc5wR4yuZOS6K7zZUo1nzs4znvM36B0dbONw/9VDbcD/BdsqpcmW6vSkIrxxf+eqyyyW8ifw1UhH/ZILjffdeTzP8up0gfPzJTrikWt+z1hruZSr8PzFLDOF2mJA7EyGF8eedyUjhAIOX/rcf+Ff/vNfA2DPvgP8m09/nv/1Vz7KxbOvAPBP/49/zXt/5hf4xosTHB/PkS/XaTRcZk9+l0t/+yXSmXZMvB2G7yPev4/O7j46k1H2diboTIbxYHG6JbBYrtBa5259HGhO2rTW/z5tNHujl+t++0RLs6TBgZDj9xHvSobpau6XCAf8iZ2hwOXJna2V2qUrt5u1r+J6sqUar04X+eF0gWrdxVq/E9G+7iRdiTBu8/9g6f9D3fX/brgeNdf649tbY9xbPeebf/ttKV1qi5dbn/f3YlTql/++3mL7+d/66Z0Xlo8dO2afeeaZrT4MEblF1lqev5jj2y9P0fA8BjNx3nxH12I/UfCDUa5cZzxbZqbgrwwnwsENXfmrNTxmi36pQqumcenIamthoVpnplCjVG0QdBzCQUNfW4yRjjjt8fDiQI6lv4iWrpl4zcB3fCzHRK5CqeZ364mHHAIBx9/og7/hKBoKLnaXiIT8txgDSwaEXMlAs2wkRDrmv72biYXIxMOEg07z3+C/NVute4vhfqFSX3K5cdXK9NJn/1goQCbu32d78+/0FV1OrqdSdzlxyR9cU3c90rEQr9/TwWB77Krbup7llekCL43nKFTdG9aZr4ZnLdlmLeuB7iQ96ajK9nYwa/3WiacmC4t7E9ZyX198+DPk8nne81MfZs/QAKFqnj995PeIJ5L85Ed+iYmcv1eg1Rbzj7/4u/zLf/5r7D94iN/58lcB+PgHf5wzF8Z526/+Rx543Wt4ZbpIPOzPdPiRg13XfIfoVtVdj6l8lcl8hcmFCvPFyy0bLZfbn3Um/THXnYnI4nPBZnI9y3i2zJmZIhfnS34wNZCOhtjfnWB/99YO+Wk9L1bqfhvLSsOlWvdD9EKlzq+8826FZRHZWhfmSnzn9AwX50s4xnDPUIY37OtY3ORVbbhkizUuZMsUKsv7N2+VVqeIQqXOK9NFXpkuMN8cp+w4hv5UlP5MjFDAMJ7zu09UmhuJulMRjg60saczTiISvKp1W2u0eK5cJ1fxV26LVXfZCstSra9sdb1YXDVp+J0pKnVv2WpW6+3WaMihPe7/Eu1NR+lLRxnI+O011+sdu4br+TWj4zkqdW9xktqhvtTi+Wu4HpP5KmPZEmNZf/pea0Pj/u4kRwbS6zI8ZaFSp9rwGOmIM9wR35LQIBtjZqHCi+N54qHVbxhuWbr3qSMRpi8dJR0LXTO8td79mi/UuJSvUKm5/NkfPMxb3/PjtHd2A5CdneHb33iUH/vwx/jmi5PcM9jGbLHGqckFoiEHi+E1Q35d/Ua/M94q05ot+nsV5oq1xY4/SzcUR4IB2mL+ePm2WJhkJLhY+9uq+V36grgVLmut1dpmF5z5Up3phQqzxdqyuminWU422uUPjdpJPaF3bM2ywrLI7uV6luMXszz5qt/5wACRUIA7e1Mc6k/RHg/5/ZubPX7Xo755vZRqDc7PlvjhVIHTUwvMlWq4nj98ZSgT4/BgG/u7k9umy0Kj2f0hV/bHCLdKKypLugMsLflIRkMkI36ruFjIX+32d/L7m2Us/map081/f6XuYQz0tUXpSoSpNDzy5fqyX6Iefm/tvrYogxl/k+F6D4tq1SV3JSPs705qGNUutVCpc/xiDiyresHXCsmhgMNoZ4LudOSmX4D7b99bTKuUYslDvjpdYLZQ44lXZwk6hrcd6uXvfjjN6akCg5kY47kyB3tTvHF/15Y/f1Xq7uJzQb7sv9PUmqjZmq7pXfEiPRDwN9EtbqgL+iUh3ckIHdfpW7zTbKuwbIx5D/DvgQDwO9baf73SbRWWRW4v5ZrLyckFXr6UZ3zJkBDXWhJhfwWkMxGmOxUh1dxZvlFa7eumF6qM58pM5Cq0ihbiocBiT8/uK0YiF6sNXp0ucHq64NcvWz9EH+xNsbcrse37wLemoBZrDSp1fxWpXHeZLdY4O1PkUr6C51lCAcNgxv8/iEcCi7WTrZKQVDS4ab9EK3WXQrVOWzzM/q7kVRtLZfep1F1OTS4wV/SHejjGEAsFlq0S1xoeC9U64WAzJKciGzbV8slXZ8nEwhy/mOXEpTwfev0IAN86McFsocah/hTHL+YYzMR426Gebf88cDvaNmHZGBMATgHvBC4C3wU+bK09ca3bKyyLCPgrQ+PZMmdnipyaLHB2trg4zCLgGMLNyXWJiP/2Yqs9ULAZ4IKBy5teas1NHpWGS7nmlzGU6/7lpZsAHWNoj/vBvL/Nn4R3q6tC1+oV2t8WZX93clu+VVmqNTgzU+TU5ALFqr/6nGkG/tFtFPhrDX/FMBEJcKDHfzdCG8FvL3XXo1R1yZVrTC/UWKj6ZRYWSzQYaK4k3/rP7mpdmPM3CHclI4zNl/nzF8b5yP17SEaDFCoNvnp8nEQkyNGBNN85PUMmHuZdh3vVlWUb2U5h+UHgN6y1725+/EkAa+2/utbtFZZFZCWt0oKJvN8SqtVQv7VDenEntWebPUr9XqWRkEM06K9ARUNOs8zALzHYrNDqWctErsIr0wUuzJUWd2d3pyKMdMTpSW38dEBrLdlSnQvzJS7Ml5kv1Ravi4UCjHYlONiTWrHf8VZaumJ4oDvpd+LYZi84ZGvUXb9jTcOztMfDm/Yz7XqW756dI2AM0VCAQqXBF586xwePDdPRHKpzcb7EN16c4OhgG3s64nzzxCS96QjvuKt327wAvZ3dTFje6GfFQeDCko8vAg9s8GOKyC4UbPYU7kxGFieyjWfLzBVrRG3An2IXWp9WdOvNMYaBTIyBJQNcrLVML1Q5P1/i6bPFZbvdwV9Bbw058MO+sxjyI0EH17PUWi8SGh51z79cabaAq13R+cIAbfEww+0x3rivk8wOWJX1yy0axEIB7upL0ZXa+BVD2VlCAeeWWgyuVcAx3Nmb4tnz80SCfsvIX3zjXj77+Fl+9v4R2mIhhtrjfPzN+3j2/DxfPT7Oe4/241nLF544x2hXgrcc7Nb38w6x5UsIxphPAJ8AGBkZ2eKjEZGdwO9Z7PdRbU0MnMhfbq8UDQYWp2xtV8YYetJRetLXbjfVcD1KNXdZq6PWZp1qw2vWDPtlJ7FwgHQgRChgiIQCtMdDGzqcZKOVag1KtQbJSJCjg2k6E1pJlu2nPRGmvy3KXLHul4OFAvzCg3v43ONn+eiDexc3/L52pJ17Btv4+osTFGsNPnz/MBfny3z2sTMcGUjzhn2d2/6F6+1OZRgismu0alqn8hWmC/5gkmjAbzmlFZztzVpLodqg2vBoi4cY7UzsiNVvub0t3ezXeo5plWR87MG9V7W7my1UefT5cQ70JHnoQBcvjuV48swc9wy1cf/eDn2/b6LtVLMcxN/g93ZgDH+D389aa1+61u0VlkVkvdRdj4VKg+nm2NuGZwkYQ2KL+zjLcq02XxboTUUZbI9p6p7sKEs3+7XkynX+69Pn+cU37b3muzwvXMzyxKuzvPdoP0PtMV4Yy/HUmTnuHmzjgVGF5s2wbcIygDHmfcC/w28d97C19lMr3VZhWUQ2guf5AwfmilUmc1W/37CBeMivCdYvps1lraVUcyk3XCJBh5GOOF3JiDoFyI505Wa/ltlClT969iK/9KbRa75Ab7jeYmnG++8dIB4O8sLFLE+dmePIYBtvUGjeUNsqLN8MhWUR2WjW+hP6ssU6U4UK2ZLfeiroOMTDAa06b6Bqw11sAdiZCDPUHqctFlI9sux488Ua37+QpXvJ6jLAVL7CV54f55feNLpiKdhsocpXj4+zv9svzTDG8MJYjqfPzLK/O8mbDnTpeWkDKCyLiKxSq/XUbMEfSFJteFjs4jQ71TqvTd31KFQbuJ4lGQkwmInTngjf9Ohike3uxHhucbPfUuPZMt86McEvPLj3uivFL4zleOKVGd59pI89nQkAXpku8NjpGWLhAG8/1LvYlk7WTmFZROQWlWsuC9U6c4UaM4UaDdcDA5FAQBsFV6naHADjWks0FGAwE6MzGSYe3vIGTCIbplRr8NSrc3QmwleF4lOTC5wYz/MT9w1e9z4arsc3X5ogX2nwgdcMLP7M5Mp1/vrlSXLlBg/u6+TOvtSG/TtuFwrLIiLroFWyUay6zBaqzBZr1Jv9i4OOQzTkEA6o5tn1rD8d0XWxFlLRID2pCB3JCInw9ux9LbIRToznmS/WSF9jk+pjp2ewwEMHum54P/PFGl95fpy9nXHecrB78Weo4Xo8eWaOU5ML9KWjvOlAlzbE3iKFZRGRDWCtpVL3KNUa5Mp15ov1xXG74K8+h4MOoYDZ1QHR9SyVuku14WKBoGP8vtepCKlocEf3eBZZi4VKne+enb+qdrnlz74/xl396VWvDL80nuM7p2d41+FebB7PTwAAGstJREFURruSy66bzFd47PQM+Uqd0a4kD4x2aJPsTVBYFhHZJK5n/SEa1Qa5SoNcqUax5mIACwSMIRx0iAR3ZgmHZy21hj8UxbUWLISCDu2JEB3xMIlIkEQ4qE16Ik3HL2YpVt3FoSRLWWv5/BNned/R/hUHEl3J9SzfOjHBbLHGT9w7eNVIemstZ2aKPHVmjlrD48hAmruH2vSi9QYUlkVEtlBr5bVSdylWG2TLdYrNgRtLI2XQcQgFHIIBQ9DZ2tVo1/NDcc31aHiXj9MYSEb9YJyOhYiH/XHbu3nlXGQtcqU6z56fX9Z3eam66/G73znDRx/cc1N1/Llyna88N8ZAW4y33dVzzQmlrmf5waU8L4zlqLseXckIr9vTTu8qg/ntRGFZRGQbarh+GG2t1BaqDYpVl2rdH2vtWRZXpFscDI5jcAw4xvh/HK75i7L1GYu/Imzt8r896/ec9rDLbgv+CPFkJEgqGiTZLKWIBB0FY5Fb8Oz5eeoNb8UwnCvX+fJ3z/PLD+276XecTk0u8O2TUzx0oIsjA23Xve30QpXvnZtnaqFCKOBwZ2+KO3qTpKI7r87ZWkux5pIv18mW6+RKNbLlOvlKA7e5l+RmNDzLb37kQYVlEZGdpOF61F1L3fNouLb5sUfDs/7frqXevOx5fghuPYfb5h+sxTGGgOMQCPir10HHEHDM4qbEUNAh5DRXtAOGkOOojEJkHc0Xazx3Ibvi6jLAhfkSf3dqmp99YM9N37+1lu+cnuHU5ALvPtLHUHv8hl9Tdz1OTS7ww6kChYrf7zwdC3KwJ8Vod2JLyjZczzbDb41sqRWC65RqDa6VThORIJlYiHQsRCYWoq15+Vb6UGtlWURERGSLWGt55uwcYK676e65C1km8xXefaTvlh6n7np866UJ5kt1fvSeftrjN9eHOVeu88PJBV6ZKfptMptioQC96Sh9bVF6U9FVtc1sdcUp1RqUm++c5cp1cuU6+XKdhnc5b1r8d8ICjiEdDZGJh8jEw2Ri/uVYaOO76Cgsi4iIiGyh6YUKL47lr7u6DPCNFycYyES5Zyhzy49VqDb42vFxQgGH993dv+auGKVag8l8hYl8lcl8hXLNxVuSF68s4wI/+MZCAeLhALFwkEQ4QCYeoi0WJh0NEtxmUwhvJiyrQ7yIiIjIOutMRIiGHGoNj3Bw5aD47iO9/N5T5+lJ+Su5tyIZCfLB148wla/wyDMXyMRDvPOuvluelBkPBxntSl7Vru52tb1ivoiIiMgu4DiGfV2JZb3Yr8UYw4dfP8xXnhujVGus6TF70lE++uBeHhjt5I+fvcifPHuRQnVt9ykKyyIiIiIboisVJRgwi5M/VxIMOHzo/hF+/6nzy8odblVvOsrPvWEPbznYzVefH+eRZy6QK18/tMvKFJZFRERENkDAMeztTJCv3DiotsVCvPOuXv74exfX7fE7kxE+fP8I7zrcyzdemuD3nzrHeLa8bvd/u1BYFhEREdkgvekojjG43o1XjPd2JRjpjPN3P5xe12PIxMN88NgwP3XfEM9fzPLwY2d45tzcuqxi3w4UlkVEREQ2SCjgsKcjvqrVZYAHRjuZLdY4Nbmw7scSCwd479F+fvGNewk5Dp9//Cx/fnycouqar0vdMEREREQ2UG9blFdnilhrV9U/+AP3DvDZx8/SmQjTeYPWc7fCGMO9wxnuHc4wma/w1ePj1Boe9420c2Qgfc0JobczrSyLiIiIbKBoc8jHajtTGGP4yAMjPPK9i2vukHEjvekoH3r9CB95YA/VussXnjjHl797ngtzpQ193J1EK8siIiIiG2ywPcZkvkJqlbePBAP87P0jfPHJc3z8oX03nKC3VgHHcGxvB8f2dlCqNXj89Cx/9fIkHYkI9w1nGGqPbfhUve1KYVlERERkg6WjQZKRAJW6u+oJe22xED9+zwB/8PR5fu6BkU0Lq/FwkHcc7gVgtlDlhbEc//3UNBZoiwU53N/GaFdiwwP8enM9y4W5Eq9MF7gwv/qVc427FhEREdkEU/kKJy7l6UzcXB3yiUt5Tk8t8P57BzfoyFYvW6px4lKeMzNFrAVj/FKOkY44Ix3xNY/aXg/WWnLlOhO5CufnS0zlq4C/ej7UHuNAT5K2WIgHDw1r3LWIiIjIdtGRCBN0DA3XIxhY/baxw/1p5os1/u6H07z5ju4NPMIby8TDvHF/F2/c3wWAZy1T+Srn5oocv5ij0nAXbxsPBehIhGlPhGmPh+mIh0lEAmtaIfespVBpkK/UyVca5Mt15ks15oq1Zbdri4Xoa4ty71CGnlTkqses1F1WS2FZREREZBMEAw7D7XHOzZVoj4dv6mvfdKCLR58f56XxHEcG2jboCG+eYwx9bVH62qI8MHr589ZaynWX+WKduVKNszNFni3NU6w2uDIqL61xWClGt27jGEMyEiQdC5GOBulORbijJ0l7IrxhXTwUlkVEREQ2yc22kVvqx+/p5/efOk9bLMRQe3yDjnB9GGOIh4PEw0EG22NbfThrotZxIiIiIpvkZtvILWWM4cP3j/D1FyeuKjuQjaOwLCIiIrKJBttjVBveLX1twDH8/Bv28MgzF8iVVzcVUNZGYVlERERkE6WjQVKR4E1tMlsqGgrw0Qf38AdPn9eo6k2gsCwiIiKyiYwxjHTGKa5hOl88HOTnHvCHltxq6JbVUVgWERER2WRL28jdqlQ0xAePDfP5J85SX8P9yPUpLIuIiIhsslYbuYU1llG0J8L85H2DfO7xs7je9hk0t5soLIuIiIhsgd62KK5nWes05Z5UlB+9u58vPHEWbxtNZt4tFJZFREREtsBa2shdaSAT422Hevi9J88pMK8zhWURERGRLTKYufU2clfa05ngzXd0KTCvM4VlERERkS2SjgVJRgLr1tFitCvJj9zRzReeOKca5nWisCwiIiKyRYwxjHTE16UUo2VvV4K3HerhC09o0996UFgWERER2UIdyQgBx6xrsB3piPOOw73qkrEOFJZFREREtlAo4DCYibFQXd/x1cPtcd57tI/PPnZmTf2cb3cKyyIiIiJbrD8T3ZBAO5CJ8aP39PPZxzW45FYpLIuIiIhssXg4SEcyQnEda5db+tti/Pi9Azz82BmNxr4FCssiIiIi28Bwe5xyY2PCbF86ys8cG+bhx86QK69vucdup7AsIiIisg1kYiGiQWfDyiXa42E+9sa9fOnp80zlKxvyGLuRwrKIiIjINuA4huGOOAuVjVv5jYeD/NJDo3z1+CXOzhQ37HF2E4VlERERkW2iOxXBwoZO4AsFHH7xTXt5/JUZXhrPbdjj7BYKyyIiIiLbRCQYoL8tykJl/Tf6LeUYw4fvH+H0VIEnX53d0Mfa6RSWRURERLaRgUyMurvxXSuMMXzgNYOUai5fe+ESdgNXs3cyhWURERGRbSQVDZGKhSjXNqfN29sO9bCvK8FnHz+r1nLXoLAsIiIiss2MtMcp1Te2FGOpu/rTfODeAT77+Fkm1CljGYVlERERkW2mMxkh6JhNHVPdmYzw8YdG+YsTkzx3Ibtpj7vdKSyLiIiIbDMBxzDSESe/gW3kriUUcPj5N+xhplDl0efHVceMwrKIiIjIttSTjuKxsW3kVvKOu3q5szfFw4+dobABI7h3EoVlERERkW0oGvLbyBU2uI3cSu7sS/H3XzfMH33vAk+fuX3byyksi4iIiGxTA5kYtU1oI7eStliIj71xFIDPPnaGXHlzy0K2A4VlERERkW0qHQ2RjoU3rY3cSu4f7eSnjw3zlefG+M7pmduqlllhWURERGQb29sZp1jb+rrhZCTIRx/cSyIc4He/c4b5Ym2rD2lTBLf6AERERERkZe3xMJGQQ931CAW2fp3zvpF2DvWl+crzY0SDAd5ztI9oKLDVh7Vhtv5/XERERERW5DTbyC1schu564mFA3zo9SM8uL+TL333An9xYgLX252lGWsKy8aYnzbGvGSM8Ywxx6647pPGmNPGmJPGmHev7TBFREREbl/dqQiwNW3krqc3HeVjb9zL/u4kn33sDE+dmd119cxrXVl+Efgp4G+XftIYcxj4EHAEeA/waWPM7l2fFxEREdlAkWCAgUyMhS1qI3cj+7qTfPzN+4gEA/zOd85w/GJ214TmNYVla+0PrLUnr3HVB4AvWWur1tozwGng/rU8loiIiMjtrD8To76J469vxWuGM/zyQ6NU6h6fe/wsXzs+TnGHDzXZqA1+g8CTSz6+2PyciIiIiNyCZCRIezxEqdYgHt6+PRocY7h/tIP7RzuYyFf48xcuUWt4vHF/J/u7k1t9eDfthv/Txpi/BPqucdWvW2u/stYDMMZ8AvgEwMjIyFrvTkRERGTXGulM8PzF7LYOy0v1paN88Ngwddfj8Vdm+dtT0/SkIrxuTwd9bdGtPrxVueH/tLX2Hbdwv2PA8JKPh5qfu9b9fwb4DMCxY8d2R3GLiIiIyAbIxEJEgw61hkc4uHOamoUCDm852M1bDnYzW6jyvfPzfOtEhYBjONyf5uhg26a0xavUXc7PlTg9VVj112zUy5JHgT8wxvwWMADcATy9QY8lIiIicltwHMPezgQnJxfoDEa2+nBuSWcywrsO+0ULddfj5Ut5/uh7F6m7/guAvnSUgUyMgUyMZOTmo6q1loVKg9lijUu5MhfmStSbbe0iQYeRjjhHBtKrvr81hWVjzE8C/y/QDXzNGPOctfbd1tqXjDGPACeABvCPrbVbO6dRREREZBfoSkU4PV3A9SwBx2z14axJKOBw91CGu4cygB+ep/JVxrJlToznl00ubP1LV1OGkIoG6UxE6GuLcmxPx1Wr8JX66mPpmsKytfZPgT9d4bpPAZ9ay/2LiIiIyHKhgMNIe5yzs0U6EjtzdXkloYDDYHuMwfbYVh/Kop1T7CIiIiIiAPRloli235CS3UhhWURERGSHiQQDDLXHyG+jEdi7lcKyiIiIyA40mInjenbXTMrbrhSWRURERHagWDhATyq6bUdg7xYKyyIiIiI71HBHjOo2H4G90yksi4iIiOxQqWiIzmSYYlWryxtFYVlERERkB9vTEad8E32D5eYoLIuIiIjsYG2xEKlokHJNgXkjKCyLiIiI7GDGGEa7EhTrKsXYCArLIiIiIjtcezxMLBSg2tDq8npTWBYRERHZ4RzHMNoZp6CNfutOYVlERERkF+hKRQk6hrpaya0rhWURERGRXSDgGPZ2JTQCe50pLIuIiIjsEn3pKMGAVpfXk8KyiIiIyC4RDDjs70pqdXkdKSyLiIiI7CI96SjhoKPV5XWisCwiIiKyiwQcw37VLq8bhWURERGRXaYrFSUSdNR3eR0oLIuIiIjsMgHHsL87yUJFfZfXSmFZREREZBfqSkaIhwNU6lpdXguFZREREZFdyHEM+7sTFGpaXV4LhWURERGRXaozGSEVDlKuaXX5Viksi4iIiOxSxhj29SQp1tQZ41YpLIuIiIjsYu3xEKlYiJLKMW6JwrKIiIjILmaM4UB3kqJKMW6JwrKIiIjILtcWC9GZCFOoanX5Ziksi4iIiOxyxhj29ySp1F08a7f6cHYUhWURERGR20AyEmS4I062VNvqQ9lRFJZFREREbhMjHXECjqHuelt9KDuGwrKIiIjIbSIcdDjQnSRXViu51VJYFhEREbmN9KSjpGJBtZJbJYVlERERkduI4xgO9qYo1lysNvvdkMKyiIiIyG0mHQ0xmImSq6gc40YUlkVERERuQ3u7EmChoc1+16WwLCIiInIbigQD7O9OktVmv+tSWBYRERG5TfW1RUlGApQ1CntFCssiIiIitynHMdzRm2KhVtdmvxUoLIuIiIjcxjLxMMPtMeY12e+aFJZFREREbnOjXUkiQYdKXeUYV1JYFhEREbnNhQIOdw20sVCp46kcYxmFZRERERGhLRZitDvBXFHlGEspLIuIiIgIACMdCVLRIMWqRmG3KCyLiIiICAABx3BXf5py3cX1VI4BCssiIiIiskQiEuRgb0rdMZoUlkVERERkmYFMlM5kmJym+yksi4iIiMhyxhgO9qaw1lJ3va0+nC2lsCwiIiIiV4mGAhzq98sxbud2cgrLIiIiInJN3akoo10J5krVrT6ULaOwLCIiIiIrGu1K0JuK3raBWWFZRERERFbUql9ORoLkK7ffhj+FZRERERG5rmDA4chAG46BUu32GliisCwiIiIiNxQNBbh7KEOl7lJr3D4dMhSWRURERGRVkpEgdw+2kSvXbpsJfwrLIiIiIrJqHckIh/rSzBWrt0VLOYVlEREREbkpA+0xRjoTzBZ3fw/mNYVlY8y/Nca8bIw5boz5U2NMZsl1nzTGnDbGnDTGvHvthyoiIiIi28X+7gSjXXFmC9VdXZKx1pXlvwCOWmvvAU4BnwQwxhwGPgQcAd4DfNoYE1jjY4mIiIjINmGMYbQrycG+FLOlKo1dOhZ7TWHZWvsta22rf8iTwFDz8geAL1lrq9baM8Bp4P61PJaIiIiIbD9D7XGO9rcxX6pR34WBeT1rln8J+Hrz8iBwYcl1F5ufExEREZFdprctyr3DGXLlOpW6u9WHs65uGJaNMX9pjHnxGn8+sOQ2vw40gN+/2QMwxnzCGPOMMeaZ6enpm/1yEREREdkGOpMRXjvSTrne2FWDS4I3uoG19h3Xu94Y8zHgx4C3W7u4HXIMGF5ys6Hm5651/58BPgNw7Nix3VsdLiIiIrLLtcVDvHZPB89fyJKv1ElHQ1t9SGu21m4Y7wH+N+D91trSkqseBT5kjIkYY0aBO4Cn1/JYIiIiIrL9JSNBXrennbZYkJlCdcfXMd9wZfkG/iMQAf7CGAPwpLX2V6y1LxljHgFO4Jdn/GNr7e4qYBERERGRa4qGAhwZaGMyV+HU1AIB45CO7cxV5jWFZWvtgetc9yngU2u5fxERERHZmYwx9GViZBJhTk4sMF2o0h4LEQzsrJl4O+toRURERGRHiYYC3DPUxl19KXKVOguV+lYf0k1ZaxmGiIiIiMh1GWPoz8Roi4c4PVVgplAlFHBIR4M0S3m3LYVlEREREdkU8XCQe4YyFKoNLs6XuJStEHQMqWiIgLM9Q7PCsoiIiIhsqmQkyKG+NHs7E1zKlbkwV8azllQkRDi4vaqEFZZFREREZEtEQwFGu5IMtceZzle5MF9ioejXNAcdh3g4QGgdNgTWXY9K3aXmehjAMQa8xqompygsi4iIiMiWCgUcBtpjDLTHqNRdSjWXuWKVmUKNfHNDoGMMjjEEHINjaP7t/7HW0vAsnrU0XIvrWSz+rDsLRIMBulIR2uNh4uEA8XAA69Zrqzk2hWURERER2TaioQDRUICORJgDPVCpuxSrDX9luGGpex61hkfN9ag3POquR8AxREIBEqEAkaBDNBggHAwQCpjF+7tVCssiIiIism2tNeyu1faqoBYRERER2UYUlkVEREREVqCwLCIiIiKyAoVlEREREZEVKCyLiIiIiKxAYVlEREREZAUKyyIiIiIiK1BYFhERERFZgcKyiIiIiMgKFJZFRERERFagsCwiIiIisgKFZRERERGRFSgsi4iIiIiswFhrt/oYFhljpoFzW30cG6gLmNnqg5BbpvO3c+nc7Ww6fzuXzt3OttvP3x5rbfeNbrStwvJuZ4x5xlp7bKuPQ26Nzt/OpXO3s+n87Vw6dzubzp9PZRgiIiIiIitQWBYRERERWYHC8ub6zFYfgKyJzt/OpXO3s+n87Vw6dzubzh+qWRYRERERWZFWlkVEREREVqCwvAGMMe8xxpw0xpw2xvyza1wfMcZ8uXn9U8aYvZt/lHItqzh3v2qMOWGMOW6M+StjzJ6tOE65thudvyW3+3vGGGuMue13eW8Xqzl3xpifaf78vWSM+YPNPkZZ2SqeO0eMMd82xny/+fz5vq04TrmaMeZhY8yUMebFFa43xpj/0Dy3x40xr93sY9xqCsvrzBgTAP4T8F7gMPBhY8zhK272y8C8tfYA8P8A/2Zzj1KuZZXn7vvAMWvtPcAfAf/35h6lrGSV5w9jTAr4n4CnNvcIZSWrOXfGmDuATwJvstYeAf7nTT9QuaZV/uz978Aj1tr7gA8Bn97co5Tr+Bzwnutc/17gjuafTwC/vQnHtK0oLK+/+4HT1tpXrbU14EvAB664zQeAzzcv/xHwdmOM2cRjlGu74bmz1n7bWltqfvgkMLTJxygrW83PHsC/wH+BWtnMg5PrWs25+wfAf7LWzgNYa6c2+RhlZas5fxZINy+3AeObeHxyHdbavwXmrnOTDwBfsL4ngYwxpn9zjm57UFhef4PAhSUfX2x+7pq3sdY2gBzQuSlHJ9ezmnO31C8DX9/QI5KbccPz13z7cNha+7XNPDC5odX87B0EDhpjHjPGPGmMud5KmGyu1Zy/3wB+zhhzEfhvwD/ZnEOTdXCzvxt3neBWH4DITmSM+TngGPCWrT4WWR1jjAP8FvCxLT4UuTVB/LeB34r/js7fGmPuttZmt/SoZLU+DHzOWvubxpgHgS8aY45aa72tPjCRG9HK8vobA4aXfDzU/Nw1b2OMCeK/JTW7KUcn17Oac4cx5h3ArwPvt9ZWN+nY5MZudP5SwFHgb4wxZ4E3AI9qk9+2sJqfvYvAo9baurX2DHAKPzzL1lvN+ftl4BEAa+0TQBTo2pSjk7Va1e/G3Uxhef19F7jDGDNqjAnjb2R49IrbPAr8QvPy3wf+2qrh9XZww3NnjLkP+M/4QVk1k9vLdc+ftTZnre2y1u611u7Frzl/v7X2ma05XFliNc+bf4a/qowxpgu/LOPVzTxIWdFqzt954O0Axpi78MPy9KYepdyqR4GPNrtivAHIWWsvbfVBbSaVYawza23DGPM/At8EAsDD1tqXjDH/F/CMtfZR4Hfx34I6jV9U/6GtO2JpWeW5+7dAEvjD5p7M89ba92/ZQcuiVZ4/2YZWee6+CbzLGHMCcIFfs9bqHbltYJXn738B/osx5p/ib/b7mBaJtgdjzH/FfyHa1awp/z+BEIC19v/DrzF/H3AaKAG/uDVHunU0wU9EREREZAUqwxARERERWYHCsoiIiIjIChSWRURERERWoLAsIiIiIrIChWURERERkRUoLIuIiIiIrEBhWURERERkBQrLIiIiIiIr+P8BfMZ9PSo4VbwAAAAASUVORK5CYII=\n",
      "text/plain": [
       "<Figure size 864x432 with 1 Axes>"
      ]
     },
     "metadata": {
      "needs_background": "light"
     },
     "output_type": "display_data"
    }
   ],
   "source": [
    "## get the posterior\n",
    "p = m.get_posterior((X, Y))\n",
    "\n",
    "## generate test points for prediction\n",
    "xx = np.linspace(-0.1, 1.1, 100).reshape(100, 1)  # test points must be of shape (N, D)\n",
    "\n",
    "## predict mean and variance of latent GP at test points\n",
    "mean, var = p.predict_f(xx)\n",
    "\n",
    "## generate 10 samples from posterior\n",
    "samples = p.predict_f_samples(xx, 10)  # shape (10, 100, 1)\n",
    "\n",
    "## plot \n",
    "plt.figure(figsize=(12, 6))\n",
    "plt.plot(X, Y, 'kx', mew=2)\n",
    "plt.plot(xx, mean, 'C0', lw=2)\n",
    "plt.fill_between(xx[:,0],\n",
    "                 mean[:,0] - 1.96 * np.sqrt(var[:,0]),\n",
    "                 mean[:,0] + 1.96 * np.sqrt(var[:,0]),\n",
    "                 color='C0', alpha=0.2)\n",
    "\n",
    "plt.plot(xx, samples[:, :, 0].numpy().T, 'C0', linewidth=.5)\n",
    "plt.xlim(-0.1, 1.1);\n"
   ]
  },
  {
   "cell_type": "markdown",
   "metadata": {},
   "source": [
    "## GP regression in higher dimensions\n",
    "\n",
    "Very little changes when the input space has more than one dimension. By default, the `lengthscale` is an isotropic (scalar) parameter. It is generally recommended that you allow to tune a different lengthscale for each dimension (Automatic Relevance Determination, ARD): simply initialize `lengthscale` with an array of length $D$ corresponding to the input dimension of `X`."
   ]
  },
  {
   "cell_type": "markdown",
   "metadata": {},
   "source": [
    "## Further reading\n",
    "\n",
    "  - [Stochastic Variational Inference for scalability with SVGP](../advanced/gps_for_big_data.ipynb) for cases where there are a large number of observations.\n",
    "  - [Ordinal regression](../advanced/ordinal_regression.ipynb) if the data is ordinal.\n",
    "  - [Multi-output models and coregionalisation](../advanced/coregionalisation.ipynb) if `Y` is multidimensional."
   ]
  }
 ],
 "metadata": {
  "anaconda-cloud": {},
  "kernelspec": {
   "display_name": "Python 3",
   "language": "python",
   "name": "python3"
  },
  "language_info": {
   "codemirror_mode": {
    "name": "ipython",
    "version": 3
   },
   "file_extension": ".py",
   "mimetype": "text/x-python",
   "name": "python",
   "nbconvert_exporter": "python",
   "pygments_lexer": "ipython3",
<<<<<<< HEAD
   "version": "3.7.2"
=======
   "version": "3.7.3"
>>>>>>> 426f6d2b
  }
 },
 "nbformat": 4,
 "nbformat_minor": 2
}<|MERGE_RESOLUTION|>--- conflicted
+++ resolved
@@ -264,11 +264,7 @@
    ],
    "source": [
     "def objective_closure():\n",
-<<<<<<< HEAD
     "    return m.objective((X, Y))\n",
-=======
-    "    return - m.log_marginal_likelihood()\n",
->>>>>>> 426f6d2b
     "\n",
     "opt_logs = opt.minimize(objective_closure,\n",
     "                        m.trainable_variables,\n",
@@ -395,11 +391,7 @@
    "name": "python",
    "nbconvert_exporter": "python",
    "pygments_lexer": "ipython3",
-<<<<<<< HEAD
-   "version": "3.7.2"
-=======
    "version": "3.7.3"
->>>>>>> 426f6d2b
   }
  },
  "nbformat": 4,
