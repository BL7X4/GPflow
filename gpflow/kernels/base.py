--- conflicted
+++ resolved
@@ -50,9 +50,6 @@
         :param name: optional kernel name.
         """
         super().__init__(name=name)
-<<<<<<< HEAD
-        self.active_dims = active_dims
-=======
         self._active_dims = self._normalize_active_dims(active_dims)
 
     @staticmethod
@@ -62,7 +59,6 @@
         if not isinstance(value, slice):
             value = np.array(value, dtype=int)
         return value
->>>>>>> 3ed381ce
 
     @property
     def active_dims(self):
@@ -77,13 +73,6 @@
         Checks if the dimensions, over which the kernels are specified, overlap.
         Returns True if they are defined on different/separate dimensions and False otherwise.
         """
-<<<<<<< HEAD
-=======
-        if isinstance(self.active_dims, slice) or isinstance(other.active_dims, slice):
-            # Be very conservative for kernels defined over slices of dimensions
-            return False
-
->>>>>>> 3ed381ce
         if self.active_dims is None or other.active_dims is None:
             return False
 
