--- conflicted
+++ resolved
@@ -53,11 +53,7 @@
         self.variance = Param(variance, transforms.positive)
 
     def Kdiag(self, X):
-<<<<<<< HEAD
         zeros = X[:, 0] * 0.0
-=======
-        zeros = X[:, 0]*0
->>>>>>> 81ce96ed
         return zeros + self.variance
 
 
@@ -147,11 +143,7 @@
         return tf.sqrt(r2 + 1e-12)
 
     def Kdiag(self, X):
-<<<<<<< HEAD
         zeros = X[:, 0] * 0
-=======
-        zeros = X[:, 0]*0
->>>>>>> 81ce96ed
         return zeros + self.variance
 
 
@@ -258,7 +250,8 @@
 
     Derived using the mapping u=(cos(x), sin(x)) on the inputs.
     """
-    def __init__(self, input_dim, period=1.0, variance=1.0, lengthscales=1.0, active_dims=None):
+    def __init__(self, input_dim, period=1.0, variance=1.0,
+                 lengthscales=1.0, active_dims=None):
         # No ARD support for lenghtscale or period yet
         Kern.__init__(self, input_dim, active_dims)
         self.variance = Param(variance, transforms.positive)
