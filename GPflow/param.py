--- conflicted
+++ resolved
@@ -17,8 +17,7 @@
 import numpy as np
 import pandas as pd
 import tensorflow as tf
-import session
-from . import transforms
+from . import transforms, session
 from contextlib import contextmanager
 from functools import wraps
 from .scoping import NameScoped
@@ -519,17 +518,9 @@
                 # the method needs to be compiled.
                 storage = {}  # an empty dict to keep things in
                 setattr(instance, storage_name, storage)
-<<<<<<< HEAD
-                storage['free_vars'] = tf.placeholder(tf.float64, [None])
-                instance.make_tf_array(storage['free_vars'])
-                storage['tf_args'] = [tf.placeholder(*a) for a in self.tf_arg_tuples]
-                with instance.tf_mode():
-                    storage['tf_result'] = tf_method(instance, *storage['tf_args'])
-                storage['session'] = session.getSession()()
-                storage['session'].run(tf.initialize_all_variables(), feed_dict=instance.get_feed_dict())
-=======
                 storage['graph'] = tf.Graph()
-                storage['session'] = tf.Session(graph=storage['graph'])
+                # storage['session'] = tf.Session(graph=storage['graph'])
+                storage['session'] = session.getSession()(graph=storage['graph'])
                 with storage['graph'].as_default():
                     storage['tf_args'] = [tf.placeholder(*a) for a in self.tf_arg_tuples]
                     storage['free_vars'] = tf.placeholder(float_type, [None])
@@ -540,7 +531,6 @@
                     feed_dict = {}
                     instance.update_feed_dict(storage['feed_dict_keys'], feed_dict)
                     storage['session'].run(tf.global_variables_initializer(), feed_dict=feed_dict)
->>>>>>> 0e4b3c4b
             feed_dict = dict(zip(storage['tf_args'], np_args))
             feed_dict[storage['free_vars']] = instance.get_free_state()
             instance.update_feed_dict(storage['feed_dict_keys'], feed_dict)
