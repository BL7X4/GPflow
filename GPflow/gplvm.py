import tensorflow as tf
import numpy as np
from .model import GPModel
from .gpr import GPR
from .param import Param
from .mean_functions import Zero
from . import likelihoods
from .tf_hacks import eye
from . import kernel_expectations as ke
from . import transforms
from sklearn.decomposition import PCA


class GPLVM(GPR):
    '''
    Standard GPLVM where the likelihood can be optimised with respect to the  latent X.
    '''
    def __init__(self, X_mean, Y, kern, mean_function=Zero()):
        """
        Y is a data matrix, size N x R
        Z is a matrix of pseudo inputs, size M x D
        X_mean is a matrix, size N x Q, for the initialisation of the latent space.
        kern, mean_function are appropriate GPflow objects

        This method only works with a Gaussian likelihood.

        """
        self.num_latent = X_mean.shape[1]
        assert Y.shape[1] >= self.num_latent, 'More latent dimensions than observed.'
        GPR. __init__(self, X_mean, Y, kern, mean_function=mean_function)
        del self.X  # in GPLVM this is a Param
        self.X = Param(X_mean)


class BayesianGPLVM(GPModel):

<<<<<<< HEAD
    def __init__(self, X_mean, X_var, Y, kern, Z, priorXmean=None, priorXvar=None):
=======
    def __init__(self, X_mean, X_var, Y, kern, Z, X_prior_mean=None, X_prior_var=None):
>>>>>>> 89c1c63a
        """
        X_mean is a data matrix, size N x D
        X_var is a data matrix, size N x D (X_var > 0)
        Y is a data matrix, size N x R
        Z is a matrix of pseudo inputs, size M x D
        kern, mean_function are appropriate GPflow objects

        This method only works with a Gaussian likelihood.

        """
        GPModel.__init__(self, X_mean, Y, kern, likelihood=likelihoods.Gaussian(), mean_function=Zero())
        del self.X
        self.X_mean = Param(X_mean)
        self.X_var = Param(X_var, transforms.positive)
        self.Z = Param(Z)
        self.num_data = X_mean.shape[0]
        self.num_latent = Z.shape[1]
        self.output_dim = Y.shape[1]
        
        assert np.all(X_mean.shape == X_var.shape)
        assert X_mean.shape[1] == self.num_latent
        # should just default to 0,1 and then have common KL
        self.priorXmean = None
        if(priorXmean is not None):
            assert priorXmean.shape[0] == self.num_data
            assert priorXmean.shape[1] == self.num_latent
            self.priorXmean = priorXmean
        if(priorXvar is not None):
            assert priorXvar.shape[0] == self.num_data
            assert priorXvar.shape[1] == self.num_latent
            self.priorXvar = priorXvar

        assert X_mean.shape[0] == Y.shape[0], 'X mean and Y must be same size.'
        assert X_var.shape[0] == Y.shape[0], 'X var and Y must be same size.'

        # dea with parameters for the prior mean variance of X
        if X_prior_mean is None:
            X_prior_mean = np.zeros((self.num_data, self.num_latent))
        self.X_prior_mean = X_prior_mean
        if X_prior_var is None:
            X_prior_var = np.ones((self.num_data, self.num_latent))
        self.X_prior_var = X_prior_var

    def build_likelihood(self):
        """
        Construct a tensorflow function to compute the bound on the marginal
        likelihood.
        """
        num_inducing = tf.shape(self.Z)[0]

        psi0, psi1, psi2 = ke.build_psi_stats(self.Z, self.kern, self.X_mean, self.X_var)
        Kuu = self.kern.K(self.Z) + eye(num_inducing) * 1e-6
        L = tf.cholesky(Kuu)
        sigma2 = self.likelihood.variance
        sigma = tf.sqrt(sigma2)

        # Compute intermediate matrices
        A = tf.matrix_triangular_solve(L, tf.transpose(psi1), lower=True) / sigma
        tmp = tf.matrix_triangular_solve(L, psi2, lower=True)
        AAT = tf.matrix_triangular_solve(L, tf.transpose(tmp), lower=True) / sigma2
        B = AAT + eye(num_inducing)
        LB = tf.cholesky(B)
        log_det_B = 2. * tf.reduce_sum(tf.log(tf.diag_part(LB)))
        c = tf.matrix_triangular_solve(LB, tf.matmul(A, self.Y), lower=True) / sigma

        # KL[q(x) || p(x)]
        NQ = tf.cast(tf.size(self.X_mean), tf.float64)
        D = tf.cast(tf.shape(self.Y)[1], tf.float64)
<<<<<<< HEAD
        if(self.priorXmean is None):
            KL = -0.5*tf.reduce_sum(tf.log(self.X_var)) - 0.5 * NQ +\
                0.5 * tf.reduce_sum(tf.square(self.X_mean) + self.X_var)
        else:
            KL = 0.5*tf.reduce_sum(tf.log(self.priorXvar/self.X_var))
            KL += - 0.5 * NQ
            KL += 0.5 * tf.reduce_sum((tf.square(self.X_mean - self.priorXmean) + self.X_var) / self.priorXvar)
=======
        KL = -0.5*tf.reduce_sum(tf.log(self.X_var)) \
            + 0.5*tf.reduce_sum(tf.log(self.X_prior_var))\
            - 0.5 * NQ\
            + 0.5 * tf.reduce_sum((tf.square(self.X_mean - self.X_prior_mean) + self.X_var) / self.X_prior_var)
>>>>>>> 89c1c63a

        # compute log marginal bound
        ND = tf.cast(tf.size(self.Y), tf.float64)
        bound = -0.5 * ND * tf.log(2 * np.pi * sigma2)
        bound += -0.5 * D * log_det_B
        bound += -0.5 * tf.reduce_sum(tf.square(self.Y)) / sigma2
        bound += 0.5 * tf.reduce_sum(tf.square(c))
        bound += -0.5 * D * (tf.reduce_sum(psi0) / sigma2 -
                             tf.reduce_sum(tf.diag_part(AAT)))
        bound -= KL

        return bound

    def build_predict(self, Xnew, full_cov=False):
        """
        """
        raise NotImplementedError<|MERGE_RESOLUTION|>--- conflicted
+++ resolved
@@ -15,7 +15,7 @@
     '''
     Standard GPLVM where the likelihood can be optimised with respect to the  latent X.
     '''
-    def __init__(self, X_mean, Y, kern, mean_function=Zero()):
+    def __init__(self, Y, X_mean, kern, mean_function=Zero()):
         """
         Y is a data matrix, size N x R
         Z is a matrix of pseudo inputs, size M x D
@@ -34,11 +34,7 @@
 
 class BayesianGPLVM(GPModel):
 
-<<<<<<< HEAD
-    def __init__(self, X_mean, X_var, Y, kern, Z, priorXmean=None, priorXvar=None):
-=======
     def __init__(self, X_mean, X_var, Y, kern, Z, X_prior_mean=None, X_prior_var=None):
->>>>>>> 89c1c63a
         """
         X_mean is a data matrix, size N x D
         X_var is a data matrix, size N x D (X_var > 0)
@@ -57,30 +53,24 @@
         self.num_data = X_mean.shape[0]
         self.num_latent = Z.shape[1]
         self.output_dim = Y.shape[1]
-        
+
         assert np.all(X_mean.shape == X_var.shape)
         assert X_mean.shape[1] == self.num_latent
-        # should just default to 0,1 and then have common KL
-        self.priorXmean = None
-        if(priorXmean is not None):
-            assert priorXmean.shape[0] == self.num_data
-            assert priorXmean.shape[1] == self.num_latent
-            self.priorXmean = priorXmean
-        if(priorXvar is not None):
-            assert priorXvar.shape[0] == self.num_data
-            assert priorXvar.shape[1] == self.num_latent
-            self.priorXvar = priorXvar
-
         assert X_mean.shape[0] == Y.shape[0], 'X mean and Y must be same size.'
         assert X_var.shape[0] == Y.shape[0], 'X var and Y must be same size.'
 
-        # dea with parameters for the prior mean variance of X
+        # deal with parameters for the prior mean variance of X
         if X_prior_mean is None:
             X_prior_mean = np.zeros((self.num_data, self.num_latent))
         self.X_prior_mean = X_prior_mean
         if X_prior_var is None:
             X_prior_var = np.ones((self.num_data, self.num_latent))
         self.X_prior_var = X_prior_var
+
+        assert X_prior_mean.shape[0] == self.num_data
+        assert X_prior_mean.shape[1] == self.num_latent
+        assert X_prior_var.shape[0] == self.num_data
+        assert X_prior_var.shape[1] == self.num_latent
 
     def build_likelihood(self):
         """
@@ -107,20 +97,10 @@
         # KL[q(x) || p(x)]
         NQ = tf.cast(tf.size(self.X_mean), tf.float64)
         D = tf.cast(tf.shape(self.Y)[1], tf.float64)
-<<<<<<< HEAD
-        if(self.priorXmean is None):
-            KL = -0.5*tf.reduce_sum(tf.log(self.X_var)) - 0.5 * NQ +\
-                0.5 * tf.reduce_sum(tf.square(self.X_mean) + self.X_var)
-        else:
-            KL = 0.5*tf.reduce_sum(tf.log(self.priorXvar/self.X_var))
-            KL += - 0.5 * NQ
-            KL += 0.5 * tf.reduce_sum((tf.square(self.X_mean - self.priorXmean) + self.X_var) / self.priorXvar)
-=======
         KL = -0.5*tf.reduce_sum(tf.log(self.X_var)) \
             + 0.5*tf.reduce_sum(tf.log(self.X_prior_var))\
             - 0.5 * NQ\
             + 0.5 * tf.reduce_sum((tf.square(self.X_mean - self.X_prior_mean) + self.X_var) / self.X_prior_var)
->>>>>>> 89c1c63a
 
         # compute log marginal bound
         ND = tf.cast(tf.size(self.Y), tf.float64)
